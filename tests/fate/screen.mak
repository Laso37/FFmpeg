--- conflicted
+++ resolved
@@ -1,9 +1,5 @@
-<<<<<<< HEAD
+# FIXME dropped frames in this test because of coarse timebase
 FATE_SCREEN += fate-cscd
-=======
-# FIXME dropped frames in this test because of coarse timebase
-FATE_TESTS += fate-cscd
->>>>>>> c57fe49d
 fate-cscd: CMD = framecrc -i $(SAMPLES)/CSCD/sample_video.avi -an -pix_fmt rgb24
 
 FATE_SCREEN += fate-dxtory
