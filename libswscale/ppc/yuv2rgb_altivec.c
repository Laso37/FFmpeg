--- conflicted
+++ resolved
@@ -279,170 +279,6 @@
  * ------------------------------------------------------------------------------
  */
 
-<<<<<<< HEAD
-#define DEFCSP420_CVT(name,out_pixels)                                  \
-static int altivec_##name (SwsContext *c,                               \
-                           const unsigned char **in, int *instrides,    \
-                           int srcSliceY,        int srcSliceH,         \
-                           unsigned char **oplanes, int *outstrides)    \
-{                                                                       \
-    int w = c->srcW;                                                    \
-    int h = srcSliceH;                                                  \
-    int i,j;                                                            \
-    int instrides_scl[3];                                               \
-    vector unsigned char y0,y1;                                         \
-                                                                        \
-    vector signed char  u,v;                                            \
-                                                                        \
-    vector signed short Y0,Y1,Y2,Y3;                                    \
-    vector signed short U,V;                                            \
-    vector signed short vx,ux,uvx;                                      \
-    vector signed short vx0,ux0,uvx0;                                   \
-    vector signed short vx1,ux1,uvx1;                                   \
-    vector signed short R0,G0,B0;                                       \
-    vector signed short R1,G1,B1;                                       \
-    vector unsigned char R,G,B;                                         \
-                                                                        \
-    const vector unsigned char *y1ivP, *y2ivP, *uivP, *vivP;            \
-    vector unsigned char align_perm;                                    \
-                                                                        \
-    vector signed short                                                 \
-        lCY  = c->CY,                                                   \
-        lOY  = c->OY,                                                   \
-        lCRV = c->CRV,                                                  \
-        lCBU = c->CBU,                                                  \
-        lCGU = c->CGU,                                                  \
-        lCGV = c->CGV;                                                  \
-                                                                        \
-    vector unsigned short lCSHIFT = c->CSHIFT;                          \
-                                                                        \
-    const ubyte *y1i   = in[0];                                         \
-    const ubyte *y2i   = in[0]+instrides[0];                            \
-    const ubyte *ui    = in[1];                                         \
-    const ubyte *vi    = in[2];                                         \
-                                                                        \
-    vector unsigned char *oute                                          \
-        = (vector unsigned char *)                                      \
-            (oplanes[0]+srcSliceY*outstrides[0]);                       \
-    vector unsigned char *outo                                          \
-        = (vector unsigned char *)                                      \
-            (oplanes[0]+srcSliceY*outstrides[0]+outstrides[0]);         \
-                                                                        \
-                                                                        \
-    instrides_scl[0] = instrides[0]*2-w;  /* the loop moves y{1,2}i by w */ \
-    instrides_scl[1] = instrides[1]-w/2;  /* the loop moves ui by w/2 */    \
-    instrides_scl[2] = instrides[2]-w/2;  /* the loop moves vi by w/2 */    \
-                                                                        \
-                                                                        \
-    for (i=0;i<h/2;i++) {                                               \
-        vec_dstst (outo, (0x02000002|(((w*3+32)/32)<<16)), 0);          \
-        vec_dstst (oute, (0x02000002|(((w*3+32)/32)<<16)), 1);          \
-                                                                        \
-        for (j=0;j<w/16;j++) {                                          \
-                                                                        \
-            y1ivP = (const vector unsigned char *)y1i;                  \
-            y2ivP = (const vector unsigned char *)y2i;                  \
-            uivP  = (const vector unsigned char *)ui;                   \
-            vivP  = (const vector unsigned char *)vi;                   \
-                                                                        \
-            align_perm = vec_lvsl (0, y1i);                             \
-            y0 = (vector unsigned char)                                 \
-                 vec_perm (y1ivP[0], y1ivP[1], align_perm);             \
-                                                                        \
-            align_perm = vec_lvsl (0, y2i);                             \
-            y1 = (vector unsigned char)                                 \
-                 vec_perm (y2ivP[0], y2ivP[1], align_perm);             \
-                                                                        \
-            align_perm = vec_lvsl (0, ui);                              \
-            u = (vector signed char)                                    \
-                vec_perm (uivP[0], uivP[1], align_perm);                \
-                                                                        \
-            align_perm = vec_lvsl (0, vi);                              \
-            v = (vector signed char)                                    \
-                vec_perm (vivP[0], vivP[1], align_perm);                \
-                                                                        \
-            u  = (vector signed char)                                   \
-                 vec_sub (u,(vector signed char)                        \
-                          vec_splat((vector signed char){128},0));      \
-            v  = (vector signed char)                                   \
-                 vec_sub (v,(vector signed char)                        \
-                          vec_splat((vector signed char){128},0));      \
-                                                                        \
-            U  = vec_unpackh (u);                                       \
-            V  = vec_unpackh (v);                                       \
-                                                                        \
-                                                                        \
-            Y0 = vec_unh (y0);                                          \
-            Y1 = vec_unl (y0);                                          \
-            Y2 = vec_unh (y1);                                          \
-            Y3 = vec_unl (y1);                                          \
-                                                                        \
-            Y0 = vec_mradds (Y0, lCY, lOY);                             \
-            Y1 = vec_mradds (Y1, lCY, lOY);                             \
-            Y2 = vec_mradds (Y2, lCY, lOY);                             \
-            Y3 = vec_mradds (Y3, lCY, lOY);                             \
-                                                                        \
-            /*   ux  = (CBU*(u<<CSHIFT)+0x4000)>>15 */                  \
-            ux = vec_sl (U, lCSHIFT);                                   \
-            ux = vec_mradds (ux, lCBU, (vector signed short){0});       \
-            ux0  = vec_mergeh (ux,ux);                                  \
-            ux1  = vec_mergel (ux,ux);                                  \
-                                                                        \
-            /* vx  = (CRV*(v<<CSHIFT)+0x4000)>>15;        */            \
-            vx = vec_sl (V, lCSHIFT);                                   \
-            vx = vec_mradds (vx, lCRV, (vector signed short){0});       \
-            vx0  = vec_mergeh (vx,vx);                                  \
-            vx1  = vec_mergel (vx,vx);                                  \
-                                                                        \
-            /* uvx = ((CGU*u) + (CGV*v))>>15 */                         \
-            uvx = vec_mradds (U, lCGU, (vector signed short){0});       \
-            uvx = vec_mradds (V, lCGV, uvx);                            \
-            uvx0 = vec_mergeh (uvx,uvx);                                \
-            uvx1 = vec_mergel (uvx,uvx);                                \
-                                                                        \
-            R0 = vec_add (Y0,vx0);                                      \
-            G0 = vec_add (Y0,uvx0);                                     \
-            B0 = vec_add (Y0,ux0);                                      \
-            R1 = vec_add (Y1,vx1);                                      \
-            G1 = vec_add (Y1,uvx1);                                     \
-            B1 = vec_add (Y1,ux1);                                      \
-                                                                        \
-            R  = vec_packclp (R0,R1);                                   \
-            G  = vec_packclp (G0,G1);                                   \
-            B  = vec_packclp (B0,B1);                                   \
-                                                                        \
-            out_pixels(R,G,B,oute);                                     \
-                                                                        \
-            R0 = vec_add (Y2,vx0);                                      \
-            G0 = vec_add (Y2,uvx0);                                     \
-            B0 = vec_add (Y2,ux0);                                      \
-            R1 = vec_add (Y3,vx1);                                      \
-            G1 = vec_add (Y3,uvx1);                                     \
-            B1 = vec_add (Y3,ux1);                                      \
-            R  = vec_packclp (R0,R1);                                   \
-            G  = vec_packclp (G0,G1);                                   \
-            B  = vec_packclp (B0,B1);                                   \
-                                                                        \
-                                                                        \
-            out_pixels(R,G,B,outo);                                     \
-                                                                        \
-            y1i  += 16;                                                 \
-            y2i  += 16;                                                 \
-            ui   += 8;                                                  \
-            vi   += 8;                                                  \
-                                                                        \
-        }                                                               \
-                                                                        \
-        outo  += (outstrides[0])>>4;                                    \
-        oute  += (outstrides[0])>>4;                                    \
-                                                                        \
-        ui    += instrides_scl[1];                                      \
-        vi    += instrides_scl[2];                                      \
-        y1i   += instrides_scl[0];                                      \
-        y2i   += instrides_scl[0];                                      \
-    }                                                                   \
-    return srcSliceH;                                                   \
-=======
 #define DEFCSP420_CVT(name, out_pixels)                                       \
 static int altivec_ ## name(SwsContext *c, const unsigned char **in,          \
                             int *instrides, int srcSliceY, int srcSliceH,     \
@@ -465,7 +301,7 @@
     vector signed short R1, G1, B1;                                           \
     vector unsigned char R, G, B;                                             \
                                                                               \
-    vector unsigned char *y1ivP, *y2ivP, *uivP, *vivP;                        \
+    const vector unsigned char *y1ivP, *y2ivP, *uivP, *vivP;                  \
     vector unsigned char align_perm;                                          \
                                                                               \
     vector signed short lCY       = c->CY;                                    \
@@ -500,10 +336,10 @@
         vec_dstst(oute, (0x02000002 | (((w * 3 + 32) / 32) << 16)), 1);       \
                                                                               \
         for (j = 0; j < w / 16; j++) {                                        \
-            y1ivP = (vector unsigned char *) y1i;                             \
-            y2ivP = (vector unsigned char *) y2i;                             \
-            uivP  = (vector unsigned char *) ui;                              \
-            vivP  = (vector unsigned char *) vi;                              \
+            y1ivP = (const vector unsigned char *) y1i;                       \
+            y2ivP = (const vector unsigned char *) y2i;                       \
+            uivP  = (const vector unsigned char *) ui;                        \
+            vivP  = (const vector unsigned char *) vi;                        \
                                                                               \
             align_perm = vec_lvsl(0, y1i);                                    \
             y0 = (vector unsigned char)                                       \
@@ -602,7 +438,6 @@
         y2i += instrides_scl[0];                                              \
     }                                                                         \
     return srcSliceH;                                                         \
->>>>>>> 9d87374e
 }
 
 #define out_abgr(a, b, c, ptr)                                          \
@@ -892,18 +727,6 @@
             out_bgr24(R, G, B, out);
             break;
         default:
-<<<<<<< HEAD
-            {
-                /* If this is reached, the caller should have called yuv2packedXinC
-                   instead. */
-                static int printed_error_message;
-                if (!printed_error_message) {
-                    av_log(c, AV_LOG_ERROR, "altivec_yuv2packedX doesn't support %s output\n",
-                           av_get_pix_fmt_name(c->dstFormat));
-                    printed_error_message=1;
-                }
-                return;
-=======
         {
             /* If this is reached, the caller should have called yuv2packedXinC
              * instead. */
@@ -911,9 +734,8 @@
             if (!printed_error_message) {
                 av_log(c, AV_LOG_ERROR,
                        "altivec_yuv2packedX doesn't support %s output\n",
-                       sws_format_name(c->dstFormat));
+                       av_get_pix_fmt_name(c->dstFormat));
                 printed_error_message = 1;
->>>>>>> 9d87374e
             }
             return;
         }
@@ -998,14 +820,9 @@
             break;
         default:
             /* Unreachable, I think. */
-<<<<<<< HEAD
-            av_log(c, AV_LOG_ERROR, "altivec_yuv2packedX doesn't support %s output\n",
-                   av_get_pix_fmt_name(c->dstFormat));
-=======
             av_log(c, AV_LOG_ERROR,
                    "altivec_yuv2packedX doesn't support %s output\n",
-                   sws_format_name(c->dstFormat));
->>>>>>> 9d87374e
+                   av_get_pix_fmt_name(c->dstFormat));
             return;
         }
 
