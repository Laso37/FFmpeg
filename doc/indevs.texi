@chapter Input Devices
@c man begin INPUT DEVICES

Input devices are configured elements in FFmpeg which allow to access
the data coming from a multimedia device attached to your system.

When you configure your FFmpeg build, all the supported input devices
are enabled by default. You can list all available ones using the
configure option "--list-indevs".

You can disable all the input devices using the configure option
"--disable-indevs", and selectively enable an input device using the
option "--enable-indev=@var{INDEV}", or you can disable a particular
input device using the option "--disable-indev=@var{INDEV}".

The option "-devices" of the ff* tools will display the list of
supported input devices.

A description of the currently available input devices follows.

@section alsa

ALSA (Advanced Linux Sound Architecture) input device.

To enable this input device during configuration you need libasound
installed on your system.

This device allows capturing from an ALSA device. The name of the
device to capture has to be an ALSA card identifier.

An ALSA identifier has the syntax:
@example
hw:@var{CARD}[,@var{DEV}[,@var{SUBDEV}]]
@end example

where the @var{DEV} and @var{SUBDEV} components are optional.

The three arguments (in order: @var{CARD},@var{DEV},@var{SUBDEV})
specify card number or identifier, device number and subdevice number
(-1 means any).

To see the list of cards currently recognized by your system check the
files @file{/proc/asound/cards} and @file{/proc/asound/devices}.

For example to capture with @command{ffmpeg} from an ALSA device with
card id 0, you may run the command:
@example
ffmpeg -f alsa -i hw:0 alsaout.wav
@end example

For more information see:
@url{http://www.alsa-project.org/alsa-doc/alsa-lib/pcm.html}

@section avfoundation

AVFoundation input device.

AVFoundation is the currently recommended framework by Apple for streamgrabbing on OSX >= 10.7 as well as on iOS.
The older QTKit framework has been marked deprecated since OSX version 10.7.

The input filename has to be given in the following syntax:
@example
-i "[[VIDEO]:[AUDIO]]"
@end example
The first entry selects the video input while the latter selects the audio input.
The stream has to be specified by the device name or the device index as shown by the device list.
Alternatively, the video and/or audio input device can be chosen by index using the
@option{
    -video_device_index <INDEX>
}
and/or
@option{
    -audio_device_index <INDEX>
}
, overriding any
device name or index given in the input filename.

All available devices can be enumerated by using @option{-list_devices true}, listing
all device names and corresponding indices.

There are two device name aliases:
@table @code

@item default
Select the AVFoundation default device of the corresponding type.

@item none
Do not record the corresponding media type.
This is equivalent to specifying an empty device name or index.

@end table

@subsection Options

AVFoundation supports the following options:

@table @option

@item -list_devices <TRUE|FALSE>
If set to true, a list of all available input devices is given showing all
device names and indices.

@item -video_device_index <INDEX>
Specify the video device by its index. Overrides anything given in the input filename.

@item -audio_device_index <INDEX>
Specify the audio device by its index. Overrides anything given in the input filename.

@item -pixel_format <FORMAT>
Request the video device to use a specific pixel format.
If the specified format is not supported, a list of available formats is given
und the first one in this list is used instead. Available pixel formats are:
@code{monob, rgb555be, rgb555le, rgb565be, rgb565le, rgb24, bgr24, 0rgb, bgr0, 0bgr, rgb0,
 bgr48be, uyvy422, yuva444p, yuva444p16le, yuv444p, yuv422p16, yuv422p10, yuv444p10,
 yuv420p, nv12, yuyv422, gray}

@end table

@subsection Examples

@itemize

@item
Print the list of AVFoundation supported devices and exit:
@example
$ ffmpeg -f avfoundation -list_devices true -i ""
@end example

@item
Record video from video device 0 and audio from audio device 0 into out.avi:
@example
$ ffmpeg -f avfoundation -i "0:0" out.avi
@end example

@item
Record video from video device 2 and audio from audio device 1 into out.avi:
@example
$ ffmpeg -f avfoundation -video_device_index 2 -i ":1" out.avi
@end example

@item
Record video from the system default video device using the pixel format bgr0 and do not record any audio into out.avi:
@example
$ ffmpeg -f avfoundation -pixel_format bgr0 -i "default:none" out.avi
@end example

@end itemize

@section bktr

BSD video input device.

@section dshow

Windows DirectShow input device.

DirectShow support is enabled when FFmpeg is built with the mingw-w64 project.
Currently only audio and video devices are supported.

Multiple devices may be opened as separate inputs, but they may also be
opened on the same input, which should improve synchronism between them.

The input name should be in the format:

@example
@var{TYPE}=@var{NAME}[:@var{TYPE}=@var{NAME}]
@end example

where @var{TYPE} can be either @var{audio} or @var{video},
and @var{NAME} is the device's name or alternative name..

@subsection Options

If no options are specified, the device's defaults are used.
If the device does not support the requested options, it will
fail to open.

@table @option

@item video_size
Set the video size in the captured video.

@item framerate
Set the frame rate in the captured video.

@item sample_rate
Set the sample rate (in Hz) of the captured audio.

@item sample_size
Set the sample size (in bits) of the captured audio.

@item channels
Set the number of channels in the captured audio.

@item list_devices
If set to @option{true}, print a list of devices and exit.

@item list_options
If set to @option{true}, print a list of selected device's options
and exit.

@item video_device_number
Set video device number for devices with same name (starts at 0,
defaults to 0).

@item audio_device_number
Set audio device number for devices with same name (starts at 0,
defaults to 0).

@item pixel_format
Select pixel format to be used by DirectShow. This may only be set when
the video codec is not set or set to rawvideo.

@item audio_buffer_size
Set audio device buffer size in milliseconds (which can directly
impact latency, depending on the device).
Defaults to using the audio device's
default buffer size (typically some multiple of 500ms).
Setting this value too low can degrade performance.
See also
@url{http://msdn.microsoft.com/en-us/library/windows/desktop/dd377582(v=vs.85).aspx}

@item video_pin_name
Select video capture pin to use by name or alternative name.

@item audio_pin_name
Select audio capture pin to use by name or alternative name.

@item crossbar_video_input_pin_number
Select video input pin number for crossbar device. This will be
routed to the crossbar device's Video Decoder output pin.
Note that changing this value can affect future invocations
(sets a new default) until system reboot occurs.

@item crossbar_audio_input_pin_number
Select audio input pin number for crossbar device. This will be
routed to the crossbar device's Audio Decoder output pin.
Note that changing this value can affect future invocations
(sets a new default) until system reboot occurs.

@item show_video_device_dialog
If set to @option{true}, before capture starts, popup a display dialog
to the end user, allowing them to change video filter properties
and configurations manually.
Note that for crossbar devices, adjusting values in this dialog
may be needed at times to toggle between PAL (25 fps) and NTSC (29.97)
input frame rates, sizes, interlacing, etc.  Changing these values can
enable different scan rates/frame rates and avoiding green bars at
the bottom, flickering scan lines, etc.
Note that with some devices, changing these properties can also affect future
invocations (sets new defaults) until system reboot occurs.

@item show_audio_device_dialog
If set to @option{true}, before capture starts, popup a display dialog
to the end user, allowing them to change audio filter properties
and configurations manually.

@item show_video_crossbar_connection_dialog
If set to @option{true}, before capture starts, popup a display
dialog to the end user, allowing them to manually
modify crossbar pin routings, when it opens a video device.

@item show_audio_crossbar_connection_dialog
If set to @option{true}, before capture starts, popup a display
dialog to the end user, allowing them to manually
modify crossbar pin routings, when it opens an audio device.

@item show_analog_tv_tuner_dialog
If set to @option{true}, before capture starts, popup a display
dialog to the end user, allowing them to manually
modify TV channels and frequencies.

@item show_analog_tv_tuner_audio_dialog
If set to @option{true}, before capture starts, popup a display
dialog to the end user, allowing them to manually
modify TV audio (like mono vs. stereo, Language A,B or C).

@end table

@subsection Examples

@itemize

@item
Print the list of DirectShow supported devices and exit:
@example
$ ffmpeg -list_devices true -f dshow -i dummy
@end example

@item
Open video device @var{Camera}:
@example
$ ffmpeg -f dshow -i video="Camera"
@end example

@item
Open second video device with name @var{Camera}:
@example
$ ffmpeg -f dshow -video_device_number 1 -i video="Camera"
@end example

@item
Open video device @var{Camera} and audio device @var{Microphone}:
@example
$ ffmpeg -f dshow -i video="Camera":audio="Microphone"
@end example

@item
Print the list of supported options in selected device and exit:
@example
$ ffmpeg -list_options true -f dshow -i video="Camera"
@end example

@item
Specify pin names to capture by name or alternative name, specify alternative device name:
@example
$ ffmpeg -f dshow -audio_pin_name "Audio Out" -video_pin_name 2 -i video=video="@@device_pnp_\\?\pci#ven_1a0a&dev_6200&subsys_62021461&rev_01#4&e2c7dd6&0&00e1#@{65e8773d-8f56-11d0-a3b9-00a0c9223196@}\@{ca465100-deb0-4d59-818f-8c477184adf6@}":audio="Microphone"
@end example

@item
Configure a crossbar device, specifying crossbar pins, allow user to adjust video capture properties at startup:
@example
$ ffmpeg -f dshow -show_video_device_dialog true -crossbar_video_input_pin_number 0
     -crossbar_audio_input_pin_number 3 -i video="AVerMedia BDA Analog Capture":audio="AVerMedia BDA Analog Capture"
@end example

@end itemize

@section dv1394

Linux DV 1394 input device.

@section fbdev

Linux framebuffer input device.

The Linux framebuffer is a graphic hardware-independent abstraction
layer to show graphics on a computer monitor, typically on the
console. It is accessed through a file device node, usually
@file{/dev/fb0}.

For more detailed information read the file
Documentation/fb/framebuffer.txt included in the Linux source tree.

To record from the framebuffer device @file{/dev/fb0} with
@command{ffmpeg}:
@example
ffmpeg -f fbdev -r 10 -i /dev/fb0 out.avi
@end example

You can take a single screenshot image with the command:
@example
ffmpeg -f fbdev -frames:v 1 -r 1 -i /dev/fb0 screenshot.jpeg
@end example

See also @url{http://linux-fbdev.sourceforge.net/}, and fbset(1).

@section gdigrab

Win32 GDI-based screen capture device.

This device allows you to capture a region of the display on Windows.

There are two options for the input filename:
@example
desktop
@end example
or
@example
title=@var{window_title}
@end example

The first option will capture the entire desktop, or a fixed region of the
desktop. The second option will instead capture the contents of a single
window, regardless of its position on the screen.

For example, to grab the entire desktop using @command{ffmpeg}:
@example
ffmpeg -f gdigrab -framerate 6 -i desktop out.mpg
@end example

Grab a 640x480 region at position @code{10,20}:
@example
ffmpeg -f gdigrab -framerate 6 -offset_x 10 -offset_y 20 -video_size vga -i desktop out.mpg
@end example

Grab the contents of the window named "Calculator"
@example
ffmpeg -f gdigrab -framerate 6 -i title=Calculator out.mpg
@end example

@subsection Options

@table @option
@item draw_mouse
Specify whether to draw the mouse pointer. Use the value @code{0} to
not draw the pointer. Default value is @code{1}.

@item framerate
Set the grabbing frame rate. Default value is @code{ntsc},
corresponding to a frame rate of @code{30000/1001}.

@item show_region
Show grabbed region on screen.

If @var{show_region} is specified with @code{1}, then the grabbing
region will be indicated on screen. With this option, it is easy to
know what is being grabbed if only a portion of the screen is grabbed.

Note that @var{show_region} is incompatible with grabbing the contents
of a single window.

For example:
@example
ffmpeg -f gdigrab -show_region 1 -framerate 6 -video_size cif -offset_x 10 -offset_y 20 -i desktop out.mpg
@end example

@item video_size
Set the video frame size. The default is to capture the full screen if @file{desktop} is selected, or the full window size if @file{title=@var{window_title}} is selected.

@item offset_x
When capturing a region with @var{video_size}, set the distance from the left edge of the screen or desktop.

Note that the offset calculation is from the top left corner of the primary monitor on Windows. If you have a monitor positioned to the left of your primary monitor, you will need to use a negative @var{offset_x} value to move the region to that monitor.

@item offset_y
When capturing a region with @var{video_size}, set the distance from the top edge of the screen or desktop.

Note that the offset calculation is from the top left corner of the primary monitor on Windows. If you have a monitor positioned above your primary monitor, you will need to use a negative @var{offset_y} value to move the region to that monitor.

@end table

@section iec61883

FireWire DV/HDV input device using libiec61883.

To enable this input device, you need libiec61883, libraw1394 and
libavc1394 installed on your system. Use the configure option
@code{--enable-libiec61883} to compile with the device enabled.

The iec61883 capture device supports capturing from a video device
connected via IEEE1394 (FireWire), using libiec61883 and the new Linux
FireWire stack (juju). This is the default DV/HDV input method in Linux
Kernel 2.6.37 and later, since the old FireWire stack was removed.

Specify the FireWire port to be used as input file, or "auto"
to choose the first port connected.

@subsection Options

@table @option

@item dvtype
Override autodetection of DV/HDV. This should only be used if auto
detection does not work, or if usage of a different device type
should be prohibited. Treating a DV device as HDV (or vice versa) will
not work and result in undefined behavior.
The values @option{auto}, @option{dv} and @option{hdv} are supported.

@item dvbuffer
Set maximum size of buffer for incoming data, in frames. For DV, this
is an exact value. For HDV, it is not frame exact, since HDV does
not have a fixed frame size.

@item dvguid
Select the capture device by specifying it's GUID. Capturing will only
be performed from the specified device and fails if no device with the
given GUID is found. This is useful to select the input if multiple
devices are connected at the same time.
Look at /sys/bus/firewire/devices to find out the GUIDs.

@end table

@subsection Examples

@itemize

@item
Grab and show the input of a FireWire DV/HDV device.
@example
ffplay -f iec61883 -i auto
@end example

@item
Grab and record the input of a FireWire DV/HDV device,
using a packet buffer of 100000 packets if the source is HDV.
@example
ffmpeg -f iec61883 -i auto -hdvbuffer 100000 out.mpg
@end example

@end itemize

@section jack

JACK input device.

To enable this input device during configuration you need libjack
installed on your system.

A JACK input device creates one or more JACK writable clients, one for
each audio channel, with name @var{client_name}:input_@var{N}, where
@var{client_name} is the name provided by the application, and @var{N}
is a number which identifies the channel.
Each writable client will send the acquired data to the FFmpeg input
device.

Once you have created one or more JACK readable clients, you need to
connect them to one or more JACK writable clients.

To connect or disconnect JACK clients you can use the @command{jack_connect}
and @command{jack_disconnect} programs, or do it through a graphical interface,
for example with @command{qjackctl}.

To list the JACK clients and their properties you can invoke the command
@command{jack_lsp}.

Follows an example which shows how to capture a JACK readable client
with @command{ffmpeg}.
@example
# Create a JACK writable client with name "ffmpeg".
$ ffmpeg -f jack -i ffmpeg -y out.wav

# Start the sample jack_metro readable client.
$ jack_metro -b 120 -d 0.2 -f 4000

# List the current JACK clients.
$ jack_lsp -c
system:capture_1
system:capture_2
system:playback_1
system:playback_2
ffmpeg:input_1
metro:120_bpm

# Connect metro to the ffmpeg writable client.
$ jack_connect metro:120_bpm ffmpeg:input_1
@end example

For more information read:
@url{http://jackaudio.org/}

@section lavfi

Libavfilter input virtual device.

This input device reads data from the open output pads of a libavfilter
filtergraph.

For each filtergraph open output, the input device will create a
corresponding stream which is mapped to the generated output. Currently
only video data is supported. The filtergraph is specified through the
option @option{graph}.

@subsection Options

@table @option

@item graph
Specify the filtergraph to use as input. Each video open output must be
labelled by a unique string of the form "out@var{N}", where @var{N} is a
number starting from 0 corresponding to the mapped input stream
generated by the device.
The first unlabelled output is automatically assigned to the "out0"
label, but all the others need to be specified explicitly.

The suffix "+subcc" can be appended to the output label to create an extra
stream with the closed captions packets attached to that output
(experimental; only for EIA-608 / CEA-708 for now).
The subcc streams are created after all the normal streams, in the order of
the corresponding stream.
For example, if there is "out19+subcc", "out7+subcc" and up to "out42", the
stream #43 is subcc for stream #7 and stream #44 is subcc for stream #19.

If not specified defaults to the filename specified for the input
device.

@item graph_file
Set the filename of the filtergraph to be read and sent to the other
filters. Syntax of the filtergraph is the same as the one specified by
the option @var{graph}.

@end table

@subsection Examples

@itemize
@item
Create a color video stream and play it back with @command{ffplay}:
@example
ffplay -f lavfi -graph "color=c=pink [out0]" dummy
@end example

@item
As the previous example, but use filename for specifying the graph
description, and omit the "out0" label:
@example
ffplay -f lavfi color=c=pink
@end example

@item
Create three different video test filtered sources and play them:
@example
ffplay -f lavfi -graph "testsrc [out0]; testsrc,hflip [out1]; testsrc,negate [out2]" test3
@end example

@item
Read an audio stream from a file using the amovie source and play it
back with @command{ffplay}:
@example
ffplay -f lavfi "amovie=test.wav"
@end example

@item
Read an audio stream and a video stream and play it back with
@command{ffplay}:
@example
ffplay -f lavfi "movie=test.avi[out0];amovie=test.wav[out1]"
@end example

@item
Dump decoded frames to images and closed captions to a file (experimental):
@example
ffmpeg -f lavfi -i "movie=test.ts[out0+subcc]" -map v frame%08d.png -map s -c copy -f rawvideo subcc.bin
@end example

@end itemize

@section libcdio

Audio-CD input device based on libcdio.

To enable this input device during configuration you need libcdio
installed on your system. It requires the configure option
@code{--enable-libcdio}.

This device allows playing and grabbing from an Audio-CD.

For example to copy with @command{ffmpeg} the entire Audio-CD in @file{/dev/sr0},
you may run the command:
@example
ffmpeg -f libcdio -i /dev/sr0 cd.wav
@end example

@subsection Options
@table @option
@item speed
Set drive reading speed. Default value is 0.

The speed is specified CD-ROM speed units. The speed is set through
the libcdio @code{cdio_cddap_speed_set} function. On many CD-ROM
drives, specifying a value too large will result in using the fastest
speed.

@item paranoia_mode
Set paranoia recovery mode flags. It accepts one of the following values:

@table @samp
@item disable
@item verify
@item overlap
@item neverskip
@item full
@end table

Default value is @samp{disable}.

For more information about the available recovery modes, consult the
paranoia project documentation.
@end table

@section libdc1394

IIDC1394 input device, based on libdc1394 and libraw1394.

Requires the configure option @code{--enable-libdc1394}.

@section openal

The OpenAL input device provides audio capture on all systems with a
working OpenAL 1.1 implementation.

To enable this input device during configuration, you need OpenAL
headers and libraries installed on your system, and need to configure
FFmpeg with @code{--enable-openal}.

OpenAL headers and libraries should be provided as part of your OpenAL
implementation, or as an additional download (an SDK). Depending on your
installation you may need to specify additional flags via the
@code{--extra-cflags} and @code{--extra-ldflags} for allowing the build
system to locate the OpenAL headers and libraries.

An incomplete list of OpenAL implementations follows:

@table @strong
@item Creative
The official Windows implementation, providing hardware acceleration
with supported devices and software fallback.
See @url{http://openal.org/}.
@item OpenAL Soft
Portable, open source (LGPL) software implementation. Includes
backends for the most common sound APIs on the Windows, Linux,
Solaris, and BSD operating systems.
See @url{http://kcat.strangesoft.net/openal.html}.
@item Apple
OpenAL is part of Core Audio, the official Mac OS X Audio interface.
See @url{http://developer.apple.com/technologies/mac/audio-and-video.html}
@end table

This device allows one to capture from an audio input device handled
through OpenAL.

You need to specify the name of the device to capture in the provided
filename. If the empty string is provided, the device will
automatically select the default device. You can get the list of the
supported devices by using the option @var{list_devices}.

@subsection Options

@table @option

@item channels
Set the number of channels in the captured audio. Only the values
@option{1} (monaural) and @option{2} (stereo) are currently supported.
Defaults to @option{2}.

@item sample_size
Set the sample size (in bits) of the captured audio. Only the values
@option{8} and @option{16} are currently supported. Defaults to
@option{16}.

@item sample_rate
Set the sample rate (in Hz) of the captured audio.
Defaults to @option{44.1k}.

@item list_devices
If set to @option{true}, print a list of devices and exit.
Defaults to @option{false}.

@end table

@subsection Examples

Print the list of OpenAL supported devices and exit:
@example
$ ffmpeg -list_devices true -f openal -i dummy out.ogg
@end example

Capture from the OpenAL device @file{DR-BT101 via PulseAudio}:
@example
$ ffmpeg -f openal -i 'DR-BT101 via PulseAudio' out.ogg
@end example

Capture from the default device (note the empty string '' as filename):
@example
$ ffmpeg -f openal -i '' out.ogg
@end example

Capture from two devices simultaneously, writing to two different files,
within the same @command{ffmpeg} command:
@example
$ ffmpeg -f openal -i 'DR-BT101 via PulseAudio' out1.ogg -f openal -i 'ALSA Default' out2.ogg
@end example
Note: not all OpenAL implementations support multiple simultaneous capture -
try the latest OpenAL Soft if the above does not work.

@section oss

Open Sound System input device.

The filename to provide to the input device is the device node
representing the OSS input device, and is usually set to
@file{/dev/dsp}.

For example to grab from @file{/dev/dsp} using @command{ffmpeg} use the
command:
@example
ffmpeg -f oss -i /dev/dsp /tmp/oss.wav
@end example

For more information about OSS see:
@url{http://manuals.opensound.com/usersguide/dsp.html}

@section pulse

PulseAudio input device.

To enable this output device you need to configure FFmpeg with @code{--enable-libpulse}.

The filename to provide to the input device is a source device or the
string "default"

To list the PulseAudio source devices and their properties you can invoke
the command @command{pactl list sources}.

More information about PulseAudio can be found on @url{http://www.pulseaudio.org}.

@subsection Options
@table @option
@item server
Connect to a specific PulseAudio server, specified by an IP address.
Default server is used when not provided.

@item name
Specify the application name PulseAudio will use when showing active clients,
by default it is the @code{LIBAVFORMAT_IDENT} string.

@item stream_name
Specify the stream name PulseAudio will use when showing active streams,
by default it is "record".

@item sample_rate
Specify the samplerate in Hz, by default 48kHz is used.

@item channels
Specify the channels in use, by default 2 (stereo) is set.

@item frame_size
Specify the number of bytes per frame, by default it is set to 1024.

@item fragment_size
Specify the minimal buffering fragment in PulseAudio, it will affect the
audio latency. By default it is unset.
@end table

@subsection Examples
Record a stream from default device:
@example
ffmpeg -f pulse -i default /tmp/pulse.wav
@end example

@section qtkit

QTKit input device.

The filename passed as input is parsed to contain either a device name or index.
The device index can also be given by using -video_device_index.
A given device index will override any given device name.
If the desired device consists of numbers only, use -video_device_index to identify it.
The default device will be chosen if an empty string  or the device name "default" is given.
The available devices can be enumerated by using -list_devices.

@example
ffmpeg -f qtkit -i "0" out.mpg
@end example

@example
ffmpeg -f qtkit -video_device_index 0 -i "" out.mpg
@end example

@example
ffmpeg -f qtkit -i "default" out.mpg
@end example

@example
ffmpeg -f qtkit -list_devices true -i ""
@end example

@section sndio

sndio input device.

To enable this input device during configuration you need libsndio
installed on your system.

The filename to provide to the input device is the device node
representing the sndio input device, and is usually set to
@file{/dev/audio0}.

For example to grab from @file{/dev/audio0} using @command{ffmpeg} use the
command:
@example
ffmpeg -f sndio -i /dev/audio0 /tmp/oss.wav
@end example

@section video4linux2, v4l2

Video4Linux2 input video device.

"v4l2" can be used as alias for "video4linux2".

If FFmpeg is built with v4l-utils support (by using the
@code{--enable-libv4l2} configure option), it is possible to use it with the
@code{-use_libv4l2} input device option.

The name of the device to grab is a file device node, usually Linux
systems tend to automatically create such nodes when the device
(e.g. an USB webcam) is plugged into the system, and has a name of the
kind @file{/dev/video@var{N}}, where @var{N} is a number associated to
the device.

Video4Linux2 devices usually support a limited set of
@var{width}x@var{height} sizes and frame rates. You can check which are
supported using @command{-list_formats all} for Video4Linux2 devices.
Some devices, like TV cards, support one or more standards. It is possible
to list all the supported standards using @command{-list_standards all}.

The time base for the timestamps is 1 microsecond. Depending on the kernel
version and configuration, the timestamps may be derived from the real time
clock (origin at the Unix Epoch) or the monotonic clock (origin usually at
boot time, unaffected by NTP or manual changes to the clock). The
@option{-timestamps abs} or @option{-ts abs} option can be used to force
conversion into the real time clock.

Some usage examples of the video4linux2 device with @command{ffmpeg}
and @command{ffplay}:
@itemize
@item
Grab and show the input of a video4linux2 device:
@example
ffplay -f video4linux2 -framerate 30 -video_size hd720 /dev/video0
@end example

@item
Grab and record the input of a video4linux2 device, leave the
frame rate and size as previously set:
@example
ffmpeg -f video4linux2 -input_format mjpeg -i /dev/video0 out.mpeg
@end example
@end itemize

For more information about Video4Linux, check @url{http://linuxtv.org/}.

@subsection Options

@table @option
@item standard
Set the standard. Must be the name of a supported standard. To get a
list of the supported standards, use the @option{list_standards}
option.

@item channel
Set the input channel number. Default to -1, which means using the
previously selected channel.

@item video_size
Set the video frame size. The argument must be a string in the form
@var{WIDTH}x@var{HEIGHT} or a valid size abbreviation.

@item pixel_format
Select the pixel format (only valid for raw video input).

@item input_format
Set the preferred pixel format (for raw video) or a codec name.
This option allows one to select the input format, when several are
available.

@item framerate
Set the preferred video frame rate.

@item list_formats
List available formats (supported pixel formats, codecs, and frame
sizes) and exit.

Available values are:
@table @samp
@item all
Show all available (compressed and non-compressed) formats.

@item raw
Show only raw video (non-compressed) formats.

@item compressed
Show only compressed formats.
@end table

@item list_standards
List supported standards and exit.

Available values are:
@table @samp
@item all
Show all supported standards.
@end table

@item timestamps, ts
Set type of timestamps for grabbed frames.

Available values are:
@table @samp
@item default
Use timestamps from the kernel.

@item abs
Use absolute timestamps (wall clock).

@item mono2abs
Force conversion from monotonic to absolute timestamps.
@end table

Default value is @code{default}.
@end table

@section vfwcap

VfW (Video for Windows) capture input device.

The filename passed as input is the capture driver number, ranging from
0 to 9. You may use "list" as filename to print a list of drivers. Any
other filename will be interpreted as device number 0.

@section x11grab

X11 video input device.

To enable this input device during configuration you need libxcb
installed on your system. It will be automatically detected during
configuration.

Alternatively, the configure option @option{--enable-x11grab} exists
for legacy Xlib users.

This device allows one to capture a region of an X11 display.

The filename passed as input has the syntax:
@example
[@var{hostname}]:@var{display_number}.@var{screen_number}[+@var{x_offset},@var{y_offset}]
@end example

@var{hostname}:@var{display_number}.@var{screen_number} specifies the
X11 display name of the screen to grab from. @var{hostname} can be
omitted, and defaults to "localhost". The environment variable
@env{DISPLAY} contains the default display name.

@var{x_offset} and @var{y_offset} specify the offsets of the grabbed
area with respect to the top-left border of the X11 screen. They
default to 0.

Check the X11 documentation (e.g. @command{man X}) for more detailed
information.

Use the @command{xdpyinfo} program for getting basic information about
the properties of your X11 display (e.g. grep for "name" or
"dimensions").

For example to grab from @file{:0.0} using @command{ffmpeg}:
@example
ffmpeg -f x11grab -framerate 25 -video_size cif -i :0.0 out.mpg
@end example

Grab at position @code{10,20}:
@example
ffmpeg -f x11grab -framerate 25 -video_size cif -i :0.0+10,20 out.mpg
@end example

@subsection Options

@table @option
@item draw_mouse
Specify whether to draw the mouse pointer. A value of @code{0} specify
not to draw the pointer. Default value is @code{1}.

@item follow_mouse
Make the grabbed area follow the mouse. The argument can be
@code{centered} or a number of pixels @var{PIXELS}.

When it is specified with "centered", the grabbing region follows the mouse
pointer and keeps the pointer at the center of region; otherwise, the region
follows only when the mouse pointer reaches within @var{PIXELS} (greater than
zero) to the edge of region.

For example:
@example
ffmpeg -f x11grab -follow_mouse centered -framerate 25 -video_size cif -i :0.0 out.mpg
@end example

To follow only when the mouse pointer reaches within 100 pixels to edge:
@example
ffmpeg -f x11grab -follow_mouse 100 -framerate 25 -video_size cif -i :0.0 out.mpg
@end example

@item framerate
Set the grabbing frame rate. Default value is @code{ntsc},
corresponding to a frame rate of @code{30000/1001}.

@item show_region
Show grabbed region on screen.

If @var{show_region} is specified with @code{1}, then the grabbing
region will be indicated on screen. With this option, it is easy to
know what is being grabbed if only a portion of the screen is grabbed.

@item region_border
Set the region border thickness if @option{-show_region 1} is used.
Range is 1 to 128 and default is 3 (XCB-based x11grab only).

For example:
@example
ffmpeg -f x11grab -show_region 1 -framerate 25 -video_size cif -i :0.0+10,20 out.mpg
@end example

With @var{follow_mouse}:
@example
ffmpeg -f x11grab -follow_mouse centered -show_region 1 -framerate 25 -video_size cif -i :0.0 out.mpg
@end example

@item video_size
Set the video frame size. Default value is @code{vga}.

@item use_shm
Use the MIT-SHM extension for shared memory. Default value is @code{1}.
It may be necessary to disable it for remote displays (legacy x11grab
only).
@end table

@section decklink

The decklink input device provides capture capabilities for Blackmagic
DeckLink devices.

To enable this input device, you need the Blackmagic DeckLink SDK and you
need to configure with the appropriate @code{--extra-cflags}
and @code{--extra-ldflags}.
On Windows, you need to run the IDL files through @command{widl}.

DeckLink is very picky about the formats it supports. Pixel format is
uyvy422 or v210, framerate and video size must be determined for your device with
@command{-list_formats 1}. Audio sample rate is always 48 kHz and the number
of channels can be 2, 8 or 16.

@subsection Options

@table @option

@item list_devices
If set to @option{true}, print a list of devices and exit.
Defaults to @option{false}.

@item list_formats
If set to @option{true}, print a list of supported formats and exit.
Defaults to @option{false}.

@item bm_v210
If set to @samp{1}, video is captured in 10 bit v210 instead
of uyvy422. Not all Blackmagic devices support this option.

@item bm_channels <CHANNELS>
Number of audio channels, can be 2, 8 or 16

@item bm_audiodepth <BITDEPTH>
Audio bit depth, can be 16 or 32.

@end table

@subsection Examples

@itemize

@item
List input devices:
@example
ffmpeg -f decklink -list_devices 1 -i dummy
@end example

@item
List supported formats:
@example
ffmpeg -f decklink -list_formats 1 -i 'Intensity Pro'
@end example

@item
Capture video clip at 1080i50 (format 11):
@example
ffmpeg -f decklink -i 'Intensity Pro@@11' -acodec copy -vcodec copy output.avi
@end example

@item
Capture video clip at 1080i50 10 bit:
@example
ffmpeg -bm_v210 1 -f decklink -i 'UltraStudio Mini Recorder@@11' -acodec copy -vcodec copy output.avi
@end example

@item
Capture video clip at 720p50 with 32bit audio:
@example
ffmpeg -bm_audiodepth 32 -f decklink -i 'UltraStudio Mini Recorder@@14' -acodec copy -vcodec copy output.avi
@end example

@item
Capture video clip at 576i50 with 8 audio channels:
@example
ffmpeg -bm_channels 8 -f decklink -i 'UltraStudio Mini Recorder@@3' -acodec copy -vcodec copy output.avi
@end example

<<<<<<< HEAD
@end itemize

=======
@subsection @var{grab_x} @var{grab_y} AVOption

The syntax is:
@example
-grab_x @var{x_offset} -grab_y @var{y_offset}
@end example

Set the grabing region coordinates. The are expressed as offset from the top left
corner of the X11 window. The default value is 0.
>>>>>>> b31328d0

@c man end INPUT DEVICES<|MERGE_RESOLUTION|>--- conflicted
+++ resolved
@@ -1102,6 +1102,16 @@
 only).
 @end table
 
+@subsection @var{grab_x} @var{grab_y} AVOption
+
+The syntax is:
+@example
+-grab_x @var{x_offset} -grab_y @var{y_offset}
+@end example
+
+Set the grabing region coordinates. The are expressed as offset from the top left
+corner of the X11 window. The default value is 0.
+
 @section decklink
 
 The decklink input device provides capture capabilities for Blackmagic
@@ -1181,19 +1191,7 @@
 ffmpeg -bm_channels 8 -f decklink -i 'UltraStudio Mini Recorder@@3' -acodec copy -vcodec copy output.avi
 @end example
 
-<<<<<<< HEAD
 @end itemize
 
-=======
-@subsection @var{grab_x} @var{grab_y} AVOption
-
-The syntax is:
-@example
--grab_x @var{x_offset} -grab_y @var{y_offset}
-@end example
-
-Set the grabing region coordinates. The are expressed as offset from the top left
-corner of the X11 window. The default value is 0.
->>>>>>> b31328d0
 
 @c man end INPUT DEVICES