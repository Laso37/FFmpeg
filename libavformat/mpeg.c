/*
 * MPEG1/2 demuxer
 * Copyright (c) 2000, 2001, 2002 Fabrice Bellard
 *
 * This file is part of FFmpeg.
 *
 * FFmpeg is free software; you can redistribute it and/or
 * modify it under the terms of the GNU Lesser General Public
 * License as published by the Free Software Foundation; either
 * version 2.1 of the License, or (at your option) any later version.
 *
 * FFmpeg is distributed in the hope that it will be useful,
 * but WITHOUT ANY WARRANTY; without even the implied warranty of
 * MERCHANTABILITY or FITNESS FOR A PARTICULAR PURPOSE.  See the GNU
 * Lesser General Public License for more details.
 *
 * You should have received a copy of the GNU Lesser General Public
 * License along with FFmpeg; if not, write to the Free Software
 * Foundation, Inc., 51 Franklin Street, Fifth Floor, Boston, MA 02110-1301 USA
 */

#include "avformat.h"
#include "internal.h"
#include "mpeg.h"

#if CONFIG_VOBSUB_DEMUXER
# include "subtitles.h"
# include "libavutil/bprint.h"
# include "libavutil/opt.h"
#endif

#include "libavutil/avassert.h"

/*********************************************/
/* demux code */

#define MAX_SYNC_SIZE 100000

static int check_pes(const uint8_t *p, const uint8_t *end)
{
    int pes1;
    int pes2 = (p[3] & 0xC0) == 0x80 &&
               (p[4] & 0xC0) != 0x40 &&
               ((p[4] & 0xC0) == 0x00 ||
                (p[4] & 0xC0) >> 2 == (p[6] & 0xF0));

    for (p += 3; p < end && *p == 0xFF; p++) ;
    if ((*p & 0xC0) == 0x40)
        p += 2;

    if ((*p & 0xF0) == 0x20)
        pes1 = p[0] & p[2] & p[4] & 1;
    else if ((*p & 0xF0) == 0x30)
        pes1 = p[0] & p[2] & p[4] & p[5] & p[7] & p[9] & 1;
    else
        pes1 = *p == 0x0F;

    return pes1 || pes2;
}

static int check_pack_header(const uint8_t *buf)
{
    return (buf[1] & 0xC0) == 0x40 || (buf[1] & 0xF0) == 0x20;
}

static int mpegps_probe(AVProbeData *p)
{
    uint32_t code = -1;
    int i;
    int sys = 0, pspack = 0, priv1 = 0, vid = 0;
    int audio = 0, invalid = 0, score = 0;
    int endpes = 0;

    for (i = 0; i < p->buf_size; i++) {
        code = (code << 8) + p->buf[i];
        if ((code & 0xffffff00) == 0x100) {
            int len  = p->buf[i + 1] << 8 | p->buf[i + 2];
            int pes  = endpes <= i && check_pes(p->buf + i, p->buf + p->buf_size);
            int pack = check_pack_header(p->buf + i);

            if (code == SYSTEM_HEADER_START_CODE)
                sys++;
            else if (code == PACK_START_CODE && pack)
                pspack++;
            else if ((code & 0xf0) == VIDEO_ID && pes) {
                endpes = i + len;
                vid++;
            }
            // skip pes payload to avoid start code emulation for private
            // and audio streams
            else if ((code & 0xe0) == AUDIO_ID &&  pes) {audio++; i+=len;}
            else if (code == PRIVATE_STREAM_1  &&  pes) {priv1++; i+=len;}
            else if (code == 0x1fd             &&  pes) vid++; //VC1

            else if ((code & 0xf0) == VIDEO_ID && !pes) invalid++;
            else if ((code & 0xe0) == AUDIO_ID && !pes) invalid++;
            else if (code == PRIVATE_STREAM_1  && !pes) invalid++;
        }
    }

    if (vid + audio > invalid + 1) /* invalid VDR files nd short PES streams */
        score = AVPROBE_SCORE_EXTENSION / 2;

//     av_log(NULL, AV_LOG_ERROR, "vid:%d aud:%d sys:%d pspack:%d invalid:%d size:%d \n",
//            vid, audio, sys, pspack, invalid, p->buf_size);

    if (sys > invalid && sys * 9 <= pspack * 10)
        return (audio > 12 || vid > 3 || pspack > 2) ? AVPROBE_SCORE_EXTENSION + 2
                                                     : AVPROBE_SCORE_EXTENSION / 2 + 1; // 1 more than mp3
    if (pspack > invalid && (priv1 + vid + audio) * 10 >= pspack * 9)
        return pspack > 2 ? AVPROBE_SCORE_EXTENSION + 2
                          : AVPROBE_SCORE_EXTENSION / 2; // 1 more than .mpg
    if ((!!vid ^ !!audio) && (audio > 4 || vid > 1) && !sys &&
        !pspack && p->buf_size > 2048 && vid + audio > invalid) /* PES stream */
        return (audio > 12 || vid > 3 + 2 * invalid) ? AVPROBE_SCORE_EXTENSION + 2
                                                     : AVPROBE_SCORE_EXTENSION / 2;

    // 02-Penguin.flac has sys:0 priv1:0 pspack:0 vid:0 audio:1
    // mp3_misidentified_2.mp3 has sys:0 priv1:0 pspack:0 vid:0 audio:6
    // Have\ Yourself\ a\ Merry\ Little\ Christmas.mp3 0 0 0 5 0 1 len:21618
    return score;
}

typedef struct MpegDemuxContext {
    AVClass *class;
    int32_t header_state;
    unsigned char psm_es_type[256];
    int sofdec;
    int dvd;
    int imkh_cctv;
#if CONFIG_VOBSUB_DEMUXER
    AVFormatContext *sub_ctx;
    FFDemuxSubtitlesQueue q[32];
    char *sub_name;
#endif
} MpegDemuxContext;

static int mpegps_read_header(AVFormatContext *s)
{
    MpegDemuxContext *m = s->priv_data;
    char buffer[7];
    int64_t last_pos = avio_tell(s->pb);

    m->header_state = 0xff;
    s->ctx_flags   |= AVFMTCTX_NOHEADER;

    avio_get_str(s->pb, 6, buffer, sizeof(buffer));
    if (!memcmp("IMKH", buffer, 4)) {
        m->imkh_cctv = 1;
    } else if (!memcmp("Sofdec", buffer, 6)) {
        m->sofdec = 1;
    } else
       avio_seek(s->pb, last_pos, SEEK_SET);

    /* no need to do more */
    return 0;
}

static int64_t get_pts(AVIOContext *pb, int c)
{
    uint8_t buf[5];

    buf[0] = c < 0 ? avio_r8(pb) : c;
    avio_read(pb, buf + 1, 4);

    return ff_parse_pes_pts(buf);
}

static int find_next_start_code(AVIOContext *pb, int *size_ptr,
                                int32_t *header_state)
{
    unsigned int state, v;
    int val, n;

    state = *header_state;
    n     = *size_ptr;
    while (n > 0) {
        if (avio_feof(pb))
            break;
        v = avio_r8(pb);
        n--;
        if (state == 0x000001) {
            state = ((state << 8) | v) & 0xffffff;
            val   = state;
            goto found;
        }
        state = ((state << 8) | v) & 0xffffff;
    }
    val = -1;

found:
    *header_state = state;
    *size_ptr     = n;
    return val;
}

/**
 * Extract stream types from a program stream map
 * According to ISO/IEC 13818-1 ('MPEG-2 Systems') table 2-35
 *
 * @return number of bytes occupied by PSM in the bitstream
 */
static long mpegps_psm_parse(MpegDemuxContext *m, AVIOContext *pb)
{
    int psm_length, ps_info_length, es_map_length;

    psm_length = avio_rb16(pb);
    avio_r8(pb);
    avio_r8(pb);
    ps_info_length = avio_rb16(pb);

    /* skip program_stream_info */
    avio_skip(pb, ps_info_length);
    /*es_map_length = */avio_rb16(pb);
    /* Ignore es_map_length, trust psm_length */
    es_map_length = psm_length - ps_info_length - 10;

    /* at least one es available? */
    while (es_map_length >= 4) {
        unsigned char type      = avio_r8(pb);
        unsigned char es_id     = avio_r8(pb);
        uint16_t es_info_length = avio_rb16(pb);

        /* remember mapping from stream id to stream type */
        m->psm_es_type[es_id] = type;
        /* skip program_stream_info */
        avio_skip(pb, es_info_length);
        es_map_length -= 4 + es_info_length;
    }
    avio_rb32(pb); /* crc32 */
    return 2 + psm_length;
}

/* read the next PES header. Return its position in ppos
 * (if not NULL), and its start code, pts and dts.
 */
static int mpegps_read_pes_header(AVFormatContext *s,
                                  int64_t *ppos, int *pstart_code,
                                  int64_t *ppts, int64_t *pdts)
{
    MpegDemuxContext *m = s->priv_data;
    int len, size, startcode, c, flags, header_len;
    int pes_ext, ext2_len, id_ext, skip;
    int64_t pts, dts;
    int64_t last_sync = avio_tell(s->pb);

error_redo:
    avio_seek(s->pb, last_sync, SEEK_SET);
redo:
    /* next start code (should be immediately after) */
    m->header_state = 0xff;
    size      = MAX_SYNC_SIZE;
    startcode = find_next_start_code(s->pb, &size, &m->header_state);
    last_sync = avio_tell(s->pb);
    if (startcode < 0) {
        if (avio_feof(s->pb))
            return AVERROR_EOF;
        // FIXME we should remember header_state
        return FFERROR_REDO;
    }

    if (startcode == PACK_START_CODE)
        goto redo;
    if (startcode == SYSTEM_HEADER_START_CODE)
        goto redo;
    if (startcode == PADDING_STREAM) {
        avio_skip(s->pb, avio_rb16(s->pb));
        goto redo;
    }
    if (startcode == PRIVATE_STREAM_2) {
        if (!m->sofdec) {
            /* Need to detect whether this from a DVD or a 'Sofdec' stream */
            int len = avio_rb16(s->pb);
            int bytesread = 0;
            uint8_t *ps2buf = av_malloc(len);

            if (ps2buf) {
                bytesread = avio_read(s->pb, ps2buf, len);

                if (bytesread != len) {
                    avio_skip(s->pb, len - bytesread);
                } else {
                    uint8_t *p = 0;
                    if (len >= 6)
                        p = memchr(ps2buf, 'S', len - 5);

                    if (p)
                        m->sofdec = !memcmp(p+1, "ofdec", 5);

                    m->sofdec -= !m->sofdec;

                    if (m->sofdec < 0) {
                        if (len == 980  && ps2buf[0] == 0) {
                            /* PCI structure? */
                            uint32_t startpts = AV_RB32(ps2buf + 0x0d);
                            uint32_t endpts = AV_RB32(ps2buf + 0x11);
                            uint8_t hours = ((ps2buf[0x19] >> 4) * 10) + (ps2buf[0x19] & 0x0f);
                            uint8_t mins  = ((ps2buf[0x1a] >> 4) * 10) + (ps2buf[0x1a] & 0x0f);
                            uint8_t secs  = ((ps2buf[0x1b] >> 4) * 10) + (ps2buf[0x1b] & 0x0f);

                            m->dvd = (hours <= 23 &&
                                      mins  <= 59 &&
                                      secs  <= 59 &&
                                      (ps2buf[0x19] & 0x0f) < 10 &&
                                      (ps2buf[0x1a] & 0x0f) < 10 &&
                                      (ps2buf[0x1b] & 0x0f) < 10 &&
                                      endpts >= startpts);
                        } else if (len == 1018 && ps2buf[0] == 1) {
                            /* DSI structure? */
                            uint8_t hours = ((ps2buf[0x1d] >> 4) * 10) + (ps2buf[0x1d] & 0x0f);
                            uint8_t mins  = ((ps2buf[0x1e] >> 4) * 10) + (ps2buf[0x1e] & 0x0f);
                            uint8_t secs  = ((ps2buf[0x1f] >> 4) * 10) + (ps2buf[0x1f] & 0x0f);

                            m->dvd = (hours <= 23 &&
                                      mins  <= 59 &&
                                      secs  <= 59 &&
                                      (ps2buf[0x1d] & 0x0f) < 10 &&
                                      (ps2buf[0x1e] & 0x0f) < 10 &&
                                      (ps2buf[0x1f] & 0x0f) < 10);
                        }
                    }
                }

                av_free(ps2buf);

                /* If this isn't a DVD packet or no memory
                 * could be allocated, just ignore it.
                 * If we did, move back to the start of the
                 * packet (plus 'length' field) */
                if (!m->dvd || avio_skip(s->pb, -(len + 2)) < 0) {
                    /* Skip back failed.
                     * This packet will be lost but that can't be helped
                     * if we can't skip back
                     */
                    goto redo;
                }
            } else {
                /* No memory */
                avio_skip(s->pb, len);
                goto redo;
            }
        } else if (!m->dvd) {
            int len = avio_rb16(s->pb);
            avio_skip(s->pb, len);
            goto redo;
        }
    }
    if (startcode == PROGRAM_STREAM_MAP) {
        mpegps_psm_parse(m, s->pb);
        goto redo;
    }

    /* find matching stream */
    if (!((startcode >= 0x1c0 && startcode <= 0x1df) ||
          (startcode >= 0x1e0 && startcode <= 0x1ef) ||
          (startcode == 0x1bd) ||
          (startcode == PRIVATE_STREAM_2) ||
          (startcode == 0x1fd)))
        goto redo;
    if (ppos) {
        *ppos = avio_tell(s->pb) - 4;
    }
    len = avio_rb16(s->pb);
    pts =
    dts = AV_NOPTS_VALUE;
    if (startcode != PRIVATE_STREAM_2)
    {
    /* stuffing */
    for (;;) {
        if (len < 1)
            goto error_redo;
        c = avio_r8(s->pb);
        len--;
        /* XXX: for mpeg1, should test only bit 7 */
        if (c != 0xff)
            break;
    }
    if ((c & 0xc0) == 0x40) {
        /* buffer scale & size */
        avio_r8(s->pb);
        c    = avio_r8(s->pb);
        len -= 2;
    }
    if ((c & 0xe0) == 0x20) {
        dts  =
        pts  = get_pts(s->pb, c);
        len -= 4;
        if (c & 0x10) {
            dts  = get_pts(s->pb, -1);
            len -= 5;
        }
    } else if ((c & 0xc0) == 0x80) {
        /* mpeg 2 PES */
        flags      = avio_r8(s->pb);
        header_len = avio_r8(s->pb);
        len       -= 2;
        if (header_len > len)
            goto error_redo;
        len -= header_len;
        if (flags & 0x80) {
            dts         = pts = get_pts(s->pb, -1);
            header_len -= 5;
            if (flags & 0x40) {
                dts         = get_pts(s->pb, -1);
                header_len -= 5;
            }
        }
        if (flags & 0x3f && header_len == 0) {
            flags &= 0xC0;
            av_log(s, AV_LOG_WARNING, "Further flags set but no bytes left\n");
        }
        if (flags & 0x01) { /* PES extension */
            pes_ext = avio_r8(s->pb);
            header_len--;
            /* Skip PES private data, program packet sequence counter
             * and P-STD buffer */
            skip  = (pes_ext >> 4) & 0xb;
            skip += skip & 0x9;
            if (pes_ext & 0x40 || skip > header_len) {
                av_log(s, AV_LOG_WARNING, "pes_ext %X is invalid\n", pes_ext);
                pes_ext = skip = 0;
            }
            avio_skip(s->pb, skip);
            header_len -= skip;

            if (pes_ext & 0x01) { /* PES extension 2 */
                ext2_len = avio_r8(s->pb);
                header_len--;
                if ((ext2_len & 0x7f) > 0) {
                    id_ext = avio_r8(s->pb);
                    if ((id_ext & 0x80) == 0)
                        startcode = ((startcode & 0xff) << 8) | id_ext;
                    header_len--;
                }
            }
        }
        if (header_len < 0)
            goto error_redo;
        avio_skip(s->pb, header_len);
    } else if (c != 0xf)
        goto redo;
    }

    if (startcode == PRIVATE_STREAM_1) {
        startcode = avio_r8(s->pb);
        len--;
    }
    if (len < 0)
        goto error_redo;
    if (dts != AV_NOPTS_VALUE && ppos) {
        int i;
        for (i = 0; i < s->nb_streams; i++) {
            if (startcode == s->streams[i]->id &&
                s->pb->seekable /* index useless on streams anyway */) {
                ff_reduce_index(s, i);
                av_add_index_entry(s->streams[i], *ppos, dts, 0, 0,
                                   AVINDEX_KEYFRAME /* FIXME keyframe? */);
            }
        }
    }

    *pstart_code = startcode;
    *ppts        = pts;
    *pdts        = dts;
    return len;
}

static int mpegps_read_packet(AVFormatContext *s,
                              AVPacket *pkt)
{
    MpegDemuxContext *m = s->priv_data;
    AVStream *st;
    int len, startcode, i, es_type, ret;
    int lpcm_header_len = -1; //Init to suppress warning
    int request_probe= 0;
    enum AVCodecID codec_id = AV_CODEC_ID_NONE;
    enum AVMediaType type;
    int64_t pts, dts, dummy_pos; // dummy_pos is needed for the index building to work

redo:
    len = mpegps_read_pes_header(s, &dummy_pos, &startcode, &pts, &dts);
    if (len < 0)
        return len;

    if (startcode >= 0x80 && startcode <= 0xcf) {
        if (len < 4)
            goto skip;

        /* audio: skip header */
        avio_r8(s->pb);
        lpcm_header_len = avio_rb16(s->pb);
        len -= 3;
        if (startcode >= 0xb0 && startcode <= 0xbf) {
            /* MLP/TrueHD audio has a 4-byte header */
            avio_r8(s->pb);
            len--;
        }
    }

    /* now find stream */
    for (i = 0; i < s->nb_streams; i++) {
        st = s->streams[i];
        if (st->id == startcode)
            goto found;
    }

    es_type = m->psm_es_type[startcode & 0xff];
        if (es_type == STREAM_TYPE_VIDEO_MPEG1) {
            codec_id = AV_CODEC_ID_MPEG2VIDEO;
            type     = AVMEDIA_TYPE_VIDEO;
        } else if (es_type == STREAM_TYPE_VIDEO_MPEG2) {
            codec_id = AV_CODEC_ID_MPEG2VIDEO;
            type     = AVMEDIA_TYPE_VIDEO;
        } else if (es_type == STREAM_TYPE_AUDIO_MPEG1 ||
                   es_type == STREAM_TYPE_AUDIO_MPEG2) {
            codec_id = AV_CODEC_ID_MP3;
            type     = AVMEDIA_TYPE_AUDIO;
        } else if (es_type == STREAM_TYPE_AUDIO_AAC) {
            codec_id = AV_CODEC_ID_AAC;
            type     = AVMEDIA_TYPE_AUDIO;
        } else if (es_type == STREAM_TYPE_VIDEO_MPEG4) {
            codec_id = AV_CODEC_ID_MPEG4;
            type     = AVMEDIA_TYPE_VIDEO;
        } else if (es_type == STREAM_TYPE_VIDEO_H264) {
            codec_id = AV_CODEC_ID_H264;
            type     = AVMEDIA_TYPE_VIDEO;
        } else if (es_type == STREAM_TYPE_AUDIO_AC3) {
            codec_id = AV_CODEC_ID_AC3;
            type     = AVMEDIA_TYPE_AUDIO;
        } else if (m->imkh_cctv && es_type == 0x91) {
            codec_id = AV_CODEC_ID_PCM_MULAW;
            type     = AVMEDIA_TYPE_AUDIO;
    } else if (startcode >= 0x1e0 && startcode <= 0x1ef) {
        static const unsigned char avs_seqh[4] = { 0, 0, 1, 0xb0 };
        unsigned char buf[8];

        avio_read(s->pb, buf, 8);
        avio_seek(s->pb, -8, SEEK_CUR);
        if (!memcmp(buf, avs_seqh, 4) && (buf[6] != 0 || buf[7] != 1))
            codec_id = AV_CODEC_ID_CAVS;
        else
            request_probe= 1;
        type = AVMEDIA_TYPE_VIDEO;
    } else if (startcode == PRIVATE_STREAM_2) {
        type = AVMEDIA_TYPE_DATA;
        codec_id = AV_CODEC_ID_DVD_NAV;
    } else if (startcode >= 0x1c0 && startcode <= 0x1df) {
        type     = AVMEDIA_TYPE_AUDIO;
        if (m->sofdec > 0) {
            codec_id = AV_CODEC_ID_ADPCM_ADX;
            // Auto-detect AC-3
            request_probe = 50;
        } else if (m->imkh_cctv && startcode == 0x1c0 && len > 80) {
            codec_id = AV_CODEC_ID_PCM_ALAW;
            request_probe = 50;
        } else {
            codec_id = AV_CODEC_ID_MP2;
            if (m->imkh_cctv)
                request_probe = 25;
        }
    } else if (startcode >= 0x80 && startcode <= 0x87) {
        type     = AVMEDIA_TYPE_AUDIO;
        codec_id = AV_CODEC_ID_AC3;
    } else if ((startcode >= 0x88 && startcode <= 0x8f) ||
               (startcode >= 0x98 && startcode <= 0x9f)) {
        /* 0x90 - 0x97 is reserved for SDDS in DVD specs */
        type     = AVMEDIA_TYPE_AUDIO;
        codec_id = AV_CODEC_ID_DTS;
    } else if (startcode >= 0xa0 && startcode <= 0xaf) {
        type     = AVMEDIA_TYPE_AUDIO;
        if (lpcm_header_len == 6 || startcode == 0xa1) {
            codec_id = AV_CODEC_ID_MLP;
        } else {
            codec_id = AV_CODEC_ID_PCM_DVD;
        }
    } else if (startcode >= 0xb0 && startcode <= 0xbf) {
        type     = AVMEDIA_TYPE_AUDIO;
        codec_id = AV_CODEC_ID_TRUEHD;
    } else if (startcode >= 0xc0 && startcode <= 0xcf) {
        /* Used for both AC-3 and E-AC-3 in EVOB files */
        type     = AVMEDIA_TYPE_AUDIO;
        codec_id = AV_CODEC_ID_AC3;
    } else if (startcode >= 0x20 && startcode <= 0x3f) {
        type     = AVMEDIA_TYPE_SUBTITLE;
        codec_id = AV_CODEC_ID_DVD_SUBTITLE;
    } else if (startcode >= 0xfd55 && startcode <= 0xfd5f) {
        type     = AVMEDIA_TYPE_VIDEO;
        codec_id = AV_CODEC_ID_VC1;
    } else {
skip:
        /* skip packet */
        avio_skip(s->pb, len);
        goto redo;
    }
    /* no stream found: add a new stream */
    st = avformat_new_stream(s, NULL);
    if (!st)
        goto skip;
    st->id                = startcode;
<<<<<<< HEAD
    st->codec->codec_type = type;
    st->codec->codec_id   = codec_id;
    if (   st->codec->codec_id == AV_CODEC_ID_PCM_MULAW
        || st->codec->codec_id == AV_CODEC_ID_PCM_ALAW) {
        st->codec->channels = 1;
        st->codec->channel_layout = AV_CH_LAYOUT_MONO;
        st->codec->sample_rate = 8000;
    }
    st->request_probe     = request_probe;
=======
    st->codecpar->codec_type = type;
    st->codecpar->codec_id   = codec_id;
>>>>>>> 9200514a
    st->need_parsing      = AVSTREAM_PARSE_FULL;

found:
    if (st->discard >= AVDISCARD_ALL)
        goto skip;
    if (startcode >= 0xa0 && startcode <= 0xaf) {
      if (st->codec->codec_id == AV_CODEC_ID_MLP) {
            if (len < 6)
                goto skip;
            avio_skip(s->pb, 6);
            len -=6;
      }
    }
    ret = av_get_packet(s->pb, pkt, len);

    pkt->pts          = pts;
    pkt->dts          = dts;
    pkt->pos          = dummy_pos;
    pkt->stream_index = st->index;

    if (s->debug & FF_FDEBUG_TS)
        av_log(s, AV_LOG_TRACE, "%d: pts=%0.3f dts=%0.3f size=%d\n",
            pkt->stream_index, pkt->pts / 90000.0, pkt->dts / 90000.0,
            pkt->size);

    return (ret < 0) ? ret : 0;
}

static int64_t mpegps_read_dts(AVFormatContext *s, int stream_index,
                               int64_t *ppos, int64_t pos_limit)
{
    int len, startcode;
    int64_t pos, pts, dts;

    pos = *ppos;
    if (avio_seek(s->pb, pos, SEEK_SET) < 0)
        return AV_NOPTS_VALUE;

    for (;;) {
        len = mpegps_read_pes_header(s, &pos, &startcode, &pts, &dts);
        if (len < 0) {
            if (s->debug & FF_FDEBUG_TS)
                av_log(s, AV_LOG_TRACE, "none (ret=%d)\n", len);
            return AV_NOPTS_VALUE;
        }
        if (startcode == s->streams[stream_index]->id &&
            dts != AV_NOPTS_VALUE) {
            break;
        }
        avio_skip(s->pb, len);
    }
    if (s->debug & FF_FDEBUG_TS)
        av_log(s, AV_LOG_TRACE, "pos=0x%"PRIx64" dts=0x%"PRIx64" %0.3f\n",
            pos, dts, dts / 90000.0);
    *ppos = pos;
    return dts;
}

AVInputFormat ff_mpegps_demuxer = {
    .name           = "mpeg",
    .long_name      = NULL_IF_CONFIG_SMALL("MPEG-PS (MPEG-2 Program Stream)"),
    .priv_data_size = sizeof(MpegDemuxContext),
    .read_probe     = mpegps_probe,
    .read_header    = mpegps_read_header,
    .read_packet    = mpegps_read_packet,
    .read_timestamp = mpegps_read_dts,
    .flags          = AVFMT_SHOW_IDS | AVFMT_TS_DISCONT,
};

#if CONFIG_VOBSUB_DEMUXER

#define REF_STRING "# VobSub index file,"
#define MAX_LINE_SIZE 2048

static int vobsub_probe(AVProbeData *p)
{
    if (!strncmp(p->buf, REF_STRING, sizeof(REF_STRING) - 1))
        return AVPROBE_SCORE_MAX;
    return 0;
}

static int vobsub_read_header(AVFormatContext *s)
{
    int i, ret = 0, header_parsed = 0, langidx = 0;
    MpegDemuxContext *vobsub = s->priv_data;
    size_t fname_len;
    char *header_str;
    AVBPrint header;
    int64_t delay = 0;
    AVStream *st = NULL;
    int stream_id = -1;
    char id[64] = {0};
    char alt[MAX_LINE_SIZE] = {0};
    AVInputFormat *iformat;

    if (!vobsub->sub_name) {
        char *ext;
        vobsub->sub_name = av_strdup(s->filename);
        if (!vobsub->sub_name) {
            ret = AVERROR(ENOMEM);
            goto end;
        }

        fname_len = strlen(vobsub->sub_name);
        ext = vobsub->sub_name - 3 + fname_len;
        if (fname_len < 4 || *(ext - 1) != '.') {
            av_log(s, AV_LOG_ERROR, "The input index filename is too short "
                   "to guess the associated .SUB file\n");
            ret = AVERROR_INVALIDDATA;
            goto end;
        }
        memcpy(ext, !strncmp(ext, "IDX", 3) ? "SUB" : "sub", 3);
        av_log(s, AV_LOG_VERBOSE, "IDX/SUB: %s -> %s\n", s->filename, vobsub->sub_name);
    }

    if (!(iformat = av_find_input_format("mpeg"))) {
        ret = AVERROR_DEMUXER_NOT_FOUND;
        goto end;
    }

    vobsub->sub_ctx = avformat_alloc_context();
    if (!vobsub->sub_ctx) {
        ret = AVERROR(ENOMEM);
        goto end;
    }

    if ((ret = ff_copy_whiteblacklists(vobsub->sub_ctx, s)) < 0)
        goto end;

    ret = avformat_open_input(&vobsub->sub_ctx, vobsub->sub_name, iformat, NULL);
    if (ret < 0) {
        av_log(s, AV_LOG_ERROR, "Unable to open %s as MPEG subtitles\n", vobsub->sub_name);
        goto end;
    }

    av_bprint_init(&header, 0, AV_BPRINT_SIZE_UNLIMITED);
    while (!avio_feof(s->pb)) {
        char line[MAX_LINE_SIZE];
        int len = ff_get_line(s->pb, line, sizeof(line));

        if (!len)
            break;

        line[strcspn(line, "\r\n")] = 0;

        if (!strncmp(line, "id:", 3)) {
            if (sscanf(line, "id: %63[^,], index: %u", id, &stream_id) != 2) {
                av_log(s, AV_LOG_WARNING, "Unable to parse index line '%s', "
                       "assuming 'id: und, index: 0'\n", line);
                strcpy(id, "und");
                stream_id = 0;
            }

            if (stream_id >= FF_ARRAY_ELEMS(vobsub->q)) {
                av_log(s, AV_LOG_ERROR, "Maximum number of subtitles streams reached\n");
                ret = AVERROR(EINVAL);
                goto end;
            }

            header_parsed = 1;
            alt[0] = '\0';
            /* We do not create the stream immediately to avoid adding empty
             * streams. See the following timestamp entry. */

            av_log(s, AV_LOG_DEBUG, "IDX stream[%d] id=%s\n", stream_id, id);

        } else if (!strncmp(line, "timestamp:", 10)) {
            AVPacket *sub;
            int hh, mm, ss, ms;
            int64_t pos, timestamp;
            const char *p = line + 10;

            if (stream_id == -1) {
                av_log(s, AV_LOG_ERROR, "Timestamp declared before any stream\n");
                ret = AVERROR_INVALIDDATA;
                goto end;
            }

            if (!st || st->id != stream_id) {
                st = avformat_new_stream(s, NULL);
                if (!st) {
                    ret = AVERROR(ENOMEM);
                    goto end;
                }
                st->id = stream_id;
                st->codec->codec_type = AVMEDIA_TYPE_SUBTITLE;
                st->codec->codec_id   = AV_CODEC_ID_DVD_SUBTITLE;
                avpriv_set_pts_info(st, 64, 1, 1000);
                av_dict_set(&st->metadata, "language", id, 0);
                if (alt[0])
                    av_dict_set(&st->metadata, "title", alt, 0);
            }

            if (sscanf(p, "%02d:%02d:%02d:%03d, filepos: %"SCNx64,
                       &hh, &mm, &ss, &ms, &pos) != 5) {
                av_log(s, AV_LOG_ERROR, "Unable to parse timestamp line '%s', "
                       "abort parsing\n", line);
                ret = AVERROR_INVALIDDATA;
                goto end;
            }
            timestamp = (hh*3600LL + mm*60LL + ss) * 1000LL + ms + delay;
            timestamp = av_rescale_q(timestamp, av_make_q(1, 1000), st->time_base);

            sub = ff_subtitles_queue_insert(&vobsub->q[s->nb_streams - 1], "", 0, 0);
            if (!sub) {
                ret = AVERROR(ENOMEM);
                goto end;
            }
            sub->pos = pos;
            sub->pts = timestamp;
            sub->stream_index = s->nb_streams - 1;

        } else if (!strncmp(line, "alt:", 4)) {
            const char *p = line + 4;

            while (*p == ' ')
                p++;
            av_log(s, AV_LOG_DEBUG, "IDX stream[%d] name=%s\n", stream_id, p);
            av_strlcpy(alt, p, sizeof(alt));
            header_parsed = 1;

        } else if (!strncmp(line, "delay:", 6)) {
            int sign = 1, hh = 0, mm = 0, ss = 0, ms = 0;
            const char *p = line + 6;

            while (*p == ' ')
                p++;
            if (*p == '-' || *p == '+') {
                sign = *p == '-' ? -1 : 1;
                p++;
            }
            sscanf(p, "%d:%d:%d:%d", &hh, &mm, &ss, &ms);
            delay = ((hh*3600LL + mm*60LL + ss) * 1000LL + ms) * sign;

        } else if (!strncmp(line, "langidx:", 8)) {
            const char *p = line + 8;

            if (sscanf(p, "%d", &langidx) != 1)
                av_log(s, AV_LOG_ERROR, "Invalid langidx specified\n");

        } else if (!header_parsed) {
            if (line[0] && line[0] != '#')
                av_bprintf(&header, "%s\n", line);
        }
    }

    if (langidx < s->nb_streams)
        s->streams[langidx]->disposition |= AV_DISPOSITION_DEFAULT;

    for (i = 0; i < s->nb_streams; i++) {
        vobsub->q[i].sort = SUB_SORT_POS_TS;
        vobsub->q[i].keep_duplicates = 1;
        ff_subtitles_queue_finalize(s, &vobsub->q[i]);
    }

    if (!av_bprint_is_complete(&header)) {
        av_bprint_finalize(&header, NULL);
        ret = AVERROR(ENOMEM);
        goto end;
    }
    av_bprint_finalize(&header, &header_str);
    for (i = 0; i < s->nb_streams; i++) {
        AVStream *sub_st = s->streams[i];
        sub_st->codec->extradata      = av_strdup(header_str);
        sub_st->codec->extradata_size = header.len;
    }
    av_free(header_str);

end:
    return ret;
}

static int vobsub_read_packet(AVFormatContext *s, AVPacket *pkt)
{
    MpegDemuxContext *vobsub = s->priv_data;
    FFDemuxSubtitlesQueue *q;
    AVIOContext *pb = vobsub->sub_ctx->pb;
    int ret, psize, total_read = 0, i;
    AVPacket idx_pkt;

    int64_t min_ts = INT64_MAX;
    int sid = 0;
    for (i = 0; i < s->nb_streams; i++) {
        FFDemuxSubtitlesQueue *tmpq = &vobsub->q[i];
        int64_t ts;
        av_assert0(tmpq->nb_subs);
        ts = tmpq->subs[tmpq->current_sub_idx].pts;
        if (ts < min_ts) {
            min_ts = ts;
            sid = i;
        }
    }
    q = &vobsub->q[sid];
    ret = ff_subtitles_queue_read_packet(q, &idx_pkt);
    if (ret < 0)
        return ret;

    /* compute maximum packet size using the next packet position. This is
     * useful when the len in the header is non-sense */
    if (q->current_sub_idx < q->nb_subs) {
        psize = q->subs[q->current_sub_idx].pos - idx_pkt.pos;
    } else {
        int64_t fsize = avio_size(pb);
        psize = fsize < 0 ? 0xffff : fsize - idx_pkt.pos;
    }

    avio_seek(pb, idx_pkt.pos, SEEK_SET);

    av_init_packet(pkt);
    pkt->size = 0;
    pkt->data = NULL;

    do {
        int n, to_read, startcode;
        int64_t pts, dts;
        int64_t old_pos = avio_tell(pb), new_pos;
        int pkt_size;

        ret = mpegps_read_pes_header(vobsub->sub_ctx, NULL, &startcode, &pts, &dts);
        if (ret < 0) {
            if (pkt->size) // raise packet even if incomplete
                break;
            goto fail;
        }
        to_read = ret & 0xffff;
        new_pos = avio_tell(pb);
        pkt_size = ret + (new_pos - old_pos);

        /* this prevents reads above the current packet */
        if (total_read + pkt_size > psize)
            break;
        total_read += pkt_size;

        /* the current chunk doesn't match the stream index (unlikely) */
        if ((startcode & 0x1f) != s->streams[idx_pkt.stream_index]->id)
            break;

        ret = av_grow_packet(pkt, to_read);
        if (ret < 0)
            goto fail;

        n = avio_read(pb, pkt->data + (pkt->size - to_read), to_read);
        if (n < to_read)
            pkt->size -= to_read - n;
    } while (total_read < psize);

    pkt->pts = pkt->dts = idx_pkt.pts;
    pkt->pos = idx_pkt.pos;
    pkt->stream_index = idx_pkt.stream_index;

    av_packet_unref(&idx_pkt);
    return 0;

fail:
    av_packet_unref(pkt);
    av_packet_unref(&idx_pkt);
    return ret;
}

static int vobsub_read_seek(AVFormatContext *s, int stream_index,
                            int64_t min_ts, int64_t ts, int64_t max_ts, int flags)
{
    MpegDemuxContext *vobsub = s->priv_data;

    /* Rescale requested timestamps based on the first stream (timebase is the
     * same for all subtitles stream within a .idx/.sub). Rescaling is done just
     * like in avformat_seek_file(). */
    if (stream_index == -1 && s->nb_streams != 1) {
        int i, ret = 0;
        AVRational time_base = s->streams[0]->time_base;
        ts = av_rescale_q(ts, AV_TIME_BASE_Q, time_base);
        min_ts = av_rescale_rnd(min_ts, time_base.den,
                                time_base.num * (int64_t)AV_TIME_BASE,
                                AV_ROUND_UP   | AV_ROUND_PASS_MINMAX);
        max_ts = av_rescale_rnd(max_ts, time_base.den,
                                time_base.num * (int64_t)AV_TIME_BASE,
                                AV_ROUND_DOWN | AV_ROUND_PASS_MINMAX);
        for (i = 0; i < s->nb_streams; i++) {
            int r = ff_subtitles_queue_seek(&vobsub->q[i], s, stream_index,
                                            min_ts, ts, max_ts, flags);
            if (r < 0)
                ret = r;
        }
        return ret;
    }

    if (stream_index == -1) // only 1 stream
        stream_index = 0;
    return ff_subtitles_queue_seek(&vobsub->q[stream_index], s, stream_index,
                                   min_ts, ts, max_ts, flags);
}

static int vobsub_read_close(AVFormatContext *s)
{
    int i;
    MpegDemuxContext *vobsub = s->priv_data;

    for (i = 0; i < s->nb_streams; i++)
        ff_subtitles_queue_clean(&vobsub->q[i]);
    if (vobsub->sub_ctx)
        avformat_close_input(&vobsub->sub_ctx);
    return 0;
}

static const AVOption options[] = {
    { "sub_name", "URI for .sub file", offsetof(MpegDemuxContext, sub_name), AV_OPT_TYPE_STRING, { .str = NULL }, 0, 0, AV_OPT_FLAG_DECODING_PARAM },
    { NULL }
};

static const AVClass vobsub_demuxer_class = {
    .class_name = "vobsub",
    .item_name  = av_default_item_name,
    .option     = options,
    .version    = LIBAVUTIL_VERSION_INT,
};

AVInputFormat ff_vobsub_demuxer = {
    .name           = "vobsub",
    .long_name      = NULL_IF_CONFIG_SMALL("VobSub subtitle format"),
    .priv_data_size = sizeof(MpegDemuxContext),
    .read_probe     = vobsub_probe,
    .read_header    = vobsub_read_header,
    .read_packet    = vobsub_read_packet,
    .read_seek2     = vobsub_read_seek,
    .read_close     = vobsub_read_close,
    .flags          = AVFMT_SHOW_IDS,
    .extensions     = "idx",
    .priv_class     = &vobsub_demuxer_class,
};
#endif<|MERGE_RESOLUTION|>--- conflicted
+++ resolved
@@ -597,27 +597,22 @@
     if (!st)
         goto skip;
     st->id                = startcode;
-<<<<<<< HEAD
-    st->codec->codec_type = type;
-    st->codec->codec_id   = codec_id;
-    if (   st->codec->codec_id == AV_CODEC_ID_PCM_MULAW
-        || st->codec->codec_id == AV_CODEC_ID_PCM_ALAW) {
-        st->codec->channels = 1;
-        st->codec->channel_layout = AV_CH_LAYOUT_MONO;
-        st->codec->sample_rate = 8000;
-    }
-    st->request_probe     = request_probe;
-=======
     st->codecpar->codec_type = type;
     st->codecpar->codec_id   = codec_id;
->>>>>>> 9200514a
+    if (   st->codecpar->codec_id == AV_CODEC_ID_PCM_MULAW
+        || st->codecpar->codec_id == AV_CODEC_ID_PCM_ALAW) {
+        st->codecpar->channels = 1;
+        st->codecpar->channel_layout = AV_CH_LAYOUT_MONO;
+        st->codecpar->sample_rate = 8000;
+    }
+    st->request_probe     = request_probe;
     st->need_parsing      = AVSTREAM_PARSE_FULL;
 
 found:
     if (st->discard >= AVDISCARD_ALL)
         goto skip;
     if (startcode >= 0xa0 && startcode <= 0xaf) {
-      if (st->codec->codec_id == AV_CODEC_ID_MLP) {
+      if (st->codecpar->codec_id == AV_CODEC_ID_MLP) {
             if (len < 6)
                 goto skip;
             avio_skip(s->pb, 6);
@@ -796,8 +791,8 @@
                     goto end;
                 }
                 st->id = stream_id;
-                st->codec->codec_type = AVMEDIA_TYPE_SUBTITLE;
-                st->codec->codec_id   = AV_CODEC_ID_DVD_SUBTITLE;
+                st->codecpar->codec_type = AVMEDIA_TYPE_SUBTITLE;
+                st->codecpar->codec_id   = AV_CODEC_ID_DVD_SUBTITLE;
                 avpriv_set_pts_info(st, 64, 1, 1000);
                 av_dict_set(&st->metadata, "language", id, 0);
                 if (alt[0])
@@ -874,8 +869,8 @@
     av_bprint_finalize(&header, &header_str);
     for (i = 0; i < s->nb_streams; i++) {
         AVStream *sub_st = s->streams[i];
-        sub_st->codec->extradata      = av_strdup(header_str);
-        sub_st->codec->extradata_size = header.len;
+        sub_st->codecpar->extradata      = av_strdup(header_str);
+        sub_st->codecpar->extradata_size = header.len;
     }
     av_free(header_str);
 
