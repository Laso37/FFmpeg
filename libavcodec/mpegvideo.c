/*
 * The simplest mpeg encoder (well, it was the simplest!)
 * Copyright (c) 2000,2001 Fabrice Bellard
 * Copyright (c) 2002-2004 Michael Niedermayer <michaelni@gmx.at>
 *
 * 4MV & hq & B-frame encoding stuff by Michael Niedermayer <michaelni@gmx.at>
 *
 * This file is part of FFmpeg.
 *
 * FFmpeg is free software; you can redistribute it and/or
 * modify it under the terms of the GNU Lesser General Public
 * License as published by the Free Software Foundation; either
 * version 2.1 of the License, or (at your option) any later version.
 *
 * FFmpeg is distributed in the hope that it will be useful,
 * but WITHOUT ANY WARRANTY; without even the implied warranty of
 * MERCHANTABILITY or FITNESS FOR A PARTICULAR PURPOSE.  See the GNU
 * Lesser General Public License for more details.
 *
 * You should have received a copy of the GNU Lesser General Public
 * License along with FFmpeg; if not, write to the Free Software
 * Foundation, Inc., 51 Franklin Street, Fifth Floor, Boston, MA 02110-1301 USA
 */

/**
 * @file
 * The simplest mpeg encoder (well, it was the simplest!).
 */

#include "libavutil/intmath.h"
#include "libavutil/imgutils.h"
#include "avcodec.h"
#include "dsputil.h"
#include "internal.h"
#include "mpegvideo.h"
#include "mpegvideo_common.h"
#include "mjpegenc.h"
#include "msmpeg4.h"
#include "faandct.h"
#include "xvmc_internal.h"
#include "thread.h"
#include <limits.h>

//#undef NDEBUG
//#include <assert.h>

static void dct_unquantize_mpeg1_intra_c(MpegEncContext *s,
                                   DCTELEM *block, int n, int qscale);
static void dct_unquantize_mpeg1_inter_c(MpegEncContext *s,
                                   DCTELEM *block, int n, int qscale);
static void dct_unquantize_mpeg2_intra_c(MpegEncContext *s,
                                   DCTELEM *block, int n, int qscale);
static void dct_unquantize_mpeg2_intra_bitexact(MpegEncContext *s,
                                   DCTELEM *block, int n, int qscale);
static void dct_unquantize_mpeg2_inter_c(MpegEncContext *s,
                                   DCTELEM *block, int n, int qscale);
static void dct_unquantize_h263_intra_c(MpegEncContext *s,
                                  DCTELEM *block, int n, int qscale);
static void dct_unquantize_h263_inter_c(MpegEncContext *s,
                                  DCTELEM *block, int n, int qscale);


/* enable all paranoid tests for rounding, overflows, etc... */
//#define PARANOID

//#define DEBUG


static const uint8_t ff_default_chroma_qscale_table[32] = {
//   0   1   2   3   4   5   6   7   8   9  10  11  12  13  14  15
     0,  1,  2,  3,  4,  5,  6,  7,  8,  9, 10, 11, 12, 13, 14, 15,
    16, 17, 18, 19, 20, 21, 22, 23, 24, 25, 26, 27, 28, 29, 30, 31
};

const uint8_t ff_mpeg1_dc_scale_table[128] = {
//  0  1  2  3  4  5  6  7  8  9 10 11 12 13 14 15
    8, 8, 8, 8, 8, 8, 8, 8, 8, 8, 8, 8, 8, 8, 8, 8,
    8, 8, 8, 8, 8, 8, 8, 8, 8, 8, 8, 8, 8, 8, 8, 8,
    8, 8, 8, 8, 8, 8, 8, 8, 8, 8, 8, 8, 8, 8, 8, 8,
    8, 8, 8, 8, 8, 8, 8, 8, 8, 8, 8, 8, 8, 8, 8, 8,
    8, 8, 8, 8, 8, 8, 8, 8, 8, 8, 8, 8, 8, 8, 8, 8,
    8, 8, 8, 8, 8, 8, 8, 8, 8, 8, 8, 8, 8, 8, 8, 8,
    8, 8, 8, 8, 8, 8, 8, 8, 8, 8, 8, 8, 8, 8, 8, 8,
    8, 8, 8, 8, 8, 8, 8, 8, 8, 8, 8, 8, 8, 8, 8, 8,
};

static const uint8_t mpeg2_dc_scale_table1[128] = {
//  0  1  2  3  4  5  6  7  8  9 10 11 12 13 14 15
    4, 4, 4, 4, 4, 4, 4, 4, 4, 4, 4, 4, 4, 4, 4, 4,
    4, 4, 4, 4, 4, 4, 4, 4, 4, 4, 4, 4, 4, 4, 4, 4,
    4, 4, 4, 4, 4, 4, 4, 4, 4, 4, 4, 4, 4, 4, 4, 4,
    4, 4, 4, 4, 4, 4, 4, 4, 4, 4, 4, 4, 4, 4, 4, 4,
    4, 4, 4, 4, 4, 4, 4, 4, 4, 4, 4, 4, 4, 4, 4, 4,
    4, 4, 4, 4, 4, 4, 4, 4, 4, 4, 4, 4, 4, 4, 4, 4,
    4, 4, 4, 4, 4, 4, 4, 4, 4, 4, 4, 4, 4, 4, 4, 4,
    4, 4, 4, 4, 4, 4, 4, 4, 4, 4, 4, 4, 4, 4, 4, 4,
};

static const uint8_t mpeg2_dc_scale_table2[128] = {
//  0  1  2  3  4  5  6  7  8  9 10 11 12 13 14 15
    2, 2, 2, 2, 2, 2, 2, 2, 2, 2, 2, 2, 2, 2, 2, 2,
    2, 2, 2, 2, 2, 2, 2, 2, 2, 2, 2, 2, 2, 2, 2, 2,
    2, 2, 2, 2, 2, 2, 2, 2, 2, 2, 2, 2, 2, 2, 2, 2,
    2, 2, 2, 2, 2, 2, 2, 2, 2, 2, 2, 2, 2, 2, 2, 2,
    2, 2, 2, 2, 2, 2, 2, 2, 2, 2, 2, 2, 2, 2, 2, 2,
    2, 2, 2, 2, 2, 2, 2, 2, 2, 2, 2, 2, 2, 2, 2, 2,
    2, 2, 2, 2, 2, 2, 2, 2, 2, 2, 2, 2, 2, 2, 2, 2,
    2, 2, 2, 2, 2, 2, 2, 2, 2, 2, 2, 2, 2, 2, 2, 2,
};

static const uint8_t mpeg2_dc_scale_table3[128] = {
//  0  1  2  3  4  5  6  7  8  9 10 11 12 13 14 15
    1, 1, 1, 1, 1, 1, 1, 1, 1, 1, 1, 1, 1, 1, 1, 1,
    1, 1, 1, 1, 1, 1, 1, 1, 1, 1, 1, 1, 1, 1, 1, 1,
    1, 1, 1, 1, 1, 1, 1, 1, 1, 1, 1, 1, 1, 1, 1, 1,
    1, 1, 1, 1, 1, 1, 1, 1, 1, 1, 1, 1, 1, 1, 1, 1,
    1, 1, 1, 1, 1, 1, 1, 1, 1, 1, 1, 1, 1, 1, 1, 1,
    1, 1, 1, 1, 1, 1, 1, 1, 1, 1, 1, 1, 1, 1, 1, 1,
    1, 1, 1, 1, 1, 1, 1, 1, 1, 1, 1, 1, 1, 1, 1, 1,
    1, 1, 1, 1, 1, 1, 1, 1, 1, 1, 1, 1, 1, 1, 1, 1,
};

const uint8_t *const ff_mpeg2_dc_scale_table[4] = {
    ff_mpeg1_dc_scale_table,
    mpeg2_dc_scale_table1,
    mpeg2_dc_scale_table2,
    mpeg2_dc_scale_table3,
};

const enum PixelFormat ff_pixfmt_list_420[] = {
    PIX_FMT_YUV420P,
    PIX_FMT_NONE
};

const enum PixelFormat ff_hwaccel_pixfmt_list_420[] = {
    PIX_FMT_DXVA2_VLD,
    PIX_FMT_VAAPI_VLD,
    PIX_FMT_VDA_VLD,
    PIX_FMT_YUV420P,
    PIX_FMT_NONE
};

const uint8_t *avpriv_mpv_find_start_code(const uint8_t *restrict p,
                                          const uint8_t *end,
                                          uint32_t * restrict state)
{
    int i;

    assert(p <= end);
    if (p >= end)
        return end;

    for (i = 0; i < 3; i++) {
        uint32_t tmp = *state << 8;
        *state = tmp + *(p++);
        if (tmp == 0x100 || p == end)
            return p;
    }

    while (p < end) {
        if      (p[-1] > 1      ) p += 3;
        else if (p[-2]          ) p += 2;
        else if (p[-3]|(p[-1]-1)) p++;
        else {
            p++;
            break;
        }
    }

    p = FFMIN(p, end) - 4;
    *state = AV_RB32(p);

    return p + 4;
}

/* init common dct for both encoder and decoder */
av_cold int ff_dct_common_init(MpegEncContext *s)
{
    dsputil_init(&s->dsp, s->avctx);

    s->dct_unquantize_h263_intra = dct_unquantize_h263_intra_c;
    s->dct_unquantize_h263_inter = dct_unquantize_h263_inter_c;
    s->dct_unquantize_mpeg1_intra = dct_unquantize_mpeg1_intra_c;
    s->dct_unquantize_mpeg1_inter = dct_unquantize_mpeg1_inter_c;
    s->dct_unquantize_mpeg2_intra = dct_unquantize_mpeg2_intra_c;
    if (s->flags & CODEC_FLAG_BITEXACT)
        s->dct_unquantize_mpeg2_intra = dct_unquantize_mpeg2_intra_bitexact;
    s->dct_unquantize_mpeg2_inter = dct_unquantize_mpeg2_inter_c;

#if HAVE_MMX
    MPV_common_init_mmx(s);
#elif ARCH_ALPHA
    MPV_common_init_axp(s);
#elif CONFIG_MLIB
    MPV_common_init_mlib(s);
#elif HAVE_MMI
    MPV_common_init_mmi(s);
#elif ARCH_ARM
    MPV_common_init_arm(s);
#elif HAVE_ALTIVEC
    MPV_common_init_altivec(s);
#elif ARCH_BFIN
    MPV_common_init_bfin(s);
#endif

    /* load & permutate scantables
     * note: only wmv uses different ones
     */
    if (s->alternate_scan) {
        ff_init_scantable(s->dsp.idct_permutation, &s->inter_scantable  , ff_alternate_vertical_scan);
        ff_init_scantable(s->dsp.idct_permutation, &s->intra_scantable  , ff_alternate_vertical_scan);
    } else {
        ff_init_scantable(s->dsp.idct_permutation, &s->inter_scantable  , ff_zigzag_direct);
        ff_init_scantable(s->dsp.idct_permutation, &s->intra_scantable  , ff_zigzag_direct);
    }
    ff_init_scantable(s->dsp.idct_permutation, &s->intra_h_scantable, ff_alternate_horizontal_scan);
    ff_init_scantable(s->dsp.idct_permutation, &s->intra_v_scantable, ff_alternate_vertical_scan);

    return 0;
}

void ff_copy_picture(Picture *dst, Picture *src)
{
    *dst = *src;
    dst->f.type = FF_BUFFER_TYPE_COPY;
}

/**
 * Release a frame buffer
 */
static void free_frame_buffer(MpegEncContext *s, Picture *pic)
{
    /* Windows Media Image codecs allocate internal buffers with different
     * dimensions; ignore user defined callbacks for these
     */
    if (s->codec_id != CODEC_ID_WMV3IMAGE && s->codec_id != CODEC_ID_VC1IMAGE)
        ff_thread_release_buffer(s->avctx, (AVFrame *) pic);
    else
        avcodec_default_release_buffer(s->avctx, (AVFrame *) pic);
    av_freep(&pic->f.hwaccel_picture_private);
}

/**
 * Allocate a frame buffer
 */
static int alloc_frame_buffer(MpegEncContext *s, Picture *pic)
{
    int r;

    if (s->avctx->hwaccel) {
        assert(!pic->f.hwaccel_picture_private);
        if (s->avctx->hwaccel->priv_data_size) {
            pic->f.hwaccel_picture_private = av_mallocz(s->avctx->hwaccel->priv_data_size);
            if (!pic->f.hwaccel_picture_private) {
                av_log(s->avctx, AV_LOG_ERROR, "alloc_frame_buffer() failed (hwaccel private data allocation)\n");
                return -1;
            }
        }
    }

    if (s->codec_id != CODEC_ID_WMV3IMAGE && s->codec_id != CODEC_ID_VC1IMAGE)
        r = ff_thread_get_buffer(s->avctx, (AVFrame *) pic);
    else
        r = avcodec_default_get_buffer(s->avctx, (AVFrame *) pic);

    if (r < 0 || !pic->f.type || !pic->f.data[0]) {
        av_log(s->avctx, AV_LOG_ERROR, "get_buffer() failed (%d %d %p)\n",
               r, pic->f.type, pic->f.data[0]);
        av_freep(&pic->f.hwaccel_picture_private);
        return -1;
    }

    if (s->linesize && (s->linesize   != pic->f.linesize[0] ||
                        s->uvlinesize != pic->f.linesize[1])) {
        av_log(s->avctx, AV_LOG_ERROR,
               "get_buffer() failed (stride changed)\n");
        free_frame_buffer(s, pic);
        return -1;
    }

    if (pic->f.linesize[1] != pic->f.linesize[2]) {
        av_log(s->avctx, AV_LOG_ERROR,
               "get_buffer() failed (uv stride mismatch)\n");
        free_frame_buffer(s, pic);
        return -1;
    }

    return 0;
}

/**
 * Allocate a Picture.
 * The pixels are allocated/set by calling get_buffer() if shared = 0
 */
int ff_alloc_picture(MpegEncContext *s, Picture *pic, int shared)
{
    const int big_mb_num = s->mb_stride * (s->mb_height + 1) + 1;

    // the + 1 is needed so memset(,,stride*height) does not sig11

    const int mb_array_size = s->mb_stride * s->mb_height;
    const int b8_array_size = s->b8_stride * s->mb_height * 2;
    const int b4_array_size = s->b4_stride * s->mb_height * 4;
    int i;
    int r = -1;

    if (shared) {
        assert(pic->f.data[0]);
        assert(pic->f.type == 0 || pic->f.type == FF_BUFFER_TYPE_SHARED);
        pic->f.type = FF_BUFFER_TYPE_SHARED;
    } else {
        assert(!pic->f.data[0]);

        if (alloc_frame_buffer(s, pic) < 0)
            return -1;

        s->linesize   = pic->f.linesize[0];
        s->uvlinesize = pic->f.linesize[1];
    }

    if (pic->f.qscale_table == NULL) {
        if (s->encoding) {
            FF_ALLOCZ_OR_GOTO(s->avctx, pic->mb_var,
                              mb_array_size * sizeof(int16_t), fail)
            FF_ALLOCZ_OR_GOTO(s->avctx, pic->mc_mb_var,
                              mb_array_size * sizeof(int16_t), fail)
            FF_ALLOCZ_OR_GOTO(s->avctx, pic->mb_mean,
                              mb_array_size * sizeof(int8_t ), fail)
        }

        FF_ALLOCZ_OR_GOTO(s->avctx, pic->f.mbskip_table,
                          mb_array_size * sizeof(uint8_t) + 2, fail)// the + 2 is for the slice end check
        FF_ALLOCZ_OR_GOTO(s->avctx, pic->qscale_table_base,
                          (big_mb_num + s->mb_stride) * sizeof(uint8_t),
                          fail)
        FF_ALLOCZ_OR_GOTO(s->avctx, pic->mb_type_base,
                          (big_mb_num + s->mb_stride) * sizeof(uint32_t),
                          fail)
        pic->f.mb_type = pic->mb_type_base + 2 * s->mb_stride + 1;
        pic->f.qscale_table = pic->qscale_table_base + 2 * s->mb_stride + 1;
        if (s->out_format == FMT_H264) {
            for (i = 0; i < 2; i++) {
                FF_ALLOCZ_OR_GOTO(s->avctx, pic->motion_val_base[i],
                                  2 * (b4_array_size + 4) * sizeof(int16_t),
                                  fail)
                pic->f.motion_val[i] = pic->motion_val_base[i] + 4;
                FF_ALLOCZ_OR_GOTO(s->avctx, pic->f.ref_index[i],
                                  4 * mb_array_size * sizeof(uint8_t), fail)
            }
            pic->f.motion_subsample_log2 = 2;
        } else if (s->out_format == FMT_H263 || s->encoding ||
                   (s->avctx->debug & FF_DEBUG_MV) || s->avctx->debug_mv) {
            for (i = 0; i < 2; i++) {
                FF_ALLOCZ_OR_GOTO(s->avctx, pic->motion_val_base[i],
                                  2 * (b8_array_size + 4) * sizeof(int16_t),
                                  fail)
                pic->f.motion_val[i] = pic->motion_val_base[i] + 4;
                FF_ALLOCZ_OR_GOTO(s->avctx, pic->f.ref_index[i],
                                  4 * mb_array_size * sizeof(uint8_t), fail)
            }
            pic->f.motion_subsample_log2 = 3;
        }
        if (s->avctx->debug&FF_DEBUG_DCT_COEFF) {
            FF_ALLOCZ_OR_GOTO(s->avctx, pic->f.dct_coeff,
                              64 * mb_array_size * sizeof(DCTELEM) * 6, fail)
        }
        pic->f.qstride = s->mb_stride;
        FF_ALLOCZ_OR_GOTO(s->avctx, pic->f.pan_scan,
                          1 * sizeof(AVPanScan), fail)
    }

    pic->owner2 = s;

    return 0;
fail: // for  the FF_ALLOCZ_OR_GOTO macro
    if (r >= 0)
        free_frame_buffer(s, pic);
    return -1;
}

/**
 * Deallocate a picture.
 */
static void free_picture(MpegEncContext *s, Picture *pic)
{
    int i;

    if (pic->f.data[0] && pic->f.type != FF_BUFFER_TYPE_SHARED) {
        free_frame_buffer(s, pic);
    }

    av_freep(&pic->mb_var);
    av_freep(&pic->mc_mb_var);
    av_freep(&pic->mb_mean);
    av_freep(&pic->f.mbskip_table);
    av_freep(&pic->qscale_table_base);
    av_freep(&pic->mb_type_base);
    av_freep(&pic->f.dct_coeff);
    av_freep(&pic->f.pan_scan);
    pic->f.mb_type = NULL;
    for (i = 0; i < 2; i++) {
        av_freep(&pic->motion_val_base[i]);
        av_freep(&pic->f.ref_index[i]);
    }

    if (pic->f.type == FF_BUFFER_TYPE_SHARED) {
        for (i = 0; i < 4; i++) {
            pic->f.base[i] =
            pic->f.data[i] = NULL;
        }
        pic->f.type = 0;
    }
}

static int init_duplicate_context(MpegEncContext *s, MpegEncContext *base)
{
    int y_size = s->b8_stride * (2 * s->mb_height + 1);
    int c_size = s->mb_stride * (s->mb_height + 1);
    int yc_size = y_size + 2 * c_size;
    int i;

    // edge emu needs blocksize + filter length - 1
    // (= 17x17 for  halfpel / 21x21 for  h264)
    FF_ALLOCZ_OR_GOTO(s->avctx, s->edge_emu_buffer,
                      (s->width + 64) * 2 * 21 * 2, fail);    // (width + edge + align)*interlaced*MBsize*tolerance

    // FIXME should be linesize instead of s->width * 2
    // but that is not known before get_buffer()
    FF_ALLOCZ_OR_GOTO(s->avctx, s->me.scratchpad,
                      (s->width + 64) * 4 * 16 * 2 * sizeof(uint8_t), fail)
    s->me.temp         = s->me.scratchpad;
    s->rd_scratchpad   = s->me.scratchpad;
    s->b_scratchpad    = s->me.scratchpad;
    s->obmc_scratchpad = s->me.scratchpad + 16;
    if (s->encoding) {
        FF_ALLOCZ_OR_GOTO(s->avctx, s->me.map,
                          ME_MAP_SIZE * sizeof(uint32_t), fail)
        FF_ALLOCZ_OR_GOTO(s->avctx, s->me.score_map,
                          ME_MAP_SIZE * sizeof(uint32_t), fail)
        if (s->avctx->noise_reduction) {
            FF_ALLOCZ_OR_GOTO(s->avctx, s->dct_error_sum,
                              2 * 64 * sizeof(int), fail)
        }
    }
    FF_ALLOCZ_OR_GOTO(s->avctx, s->blocks, 64 * 12 * 2 * sizeof(DCTELEM), fail)
    s->block = s->blocks[0];

    for (i = 0; i < 12; i++) {
        s->pblocks[i] = &s->block[i];
    }

    if (s->out_format == FMT_H263) {
        /* ac values */
        FF_ALLOCZ_OR_GOTO(s->avctx, s->ac_val_base,
                          yc_size * sizeof(int16_t) * 16, fail);
        s->ac_val[0] = s->ac_val_base + s->b8_stride + 1;
        s->ac_val[1] = s->ac_val_base + y_size + s->mb_stride + 1;
        s->ac_val[2] = s->ac_val[1] + c_size;
    }

    return 0;
fail:
    return -1; // free() through MPV_common_end()
}

static void free_duplicate_context(MpegEncContext *s)
{
    if (s == NULL)
        return;

    av_freep(&s->edge_emu_buffer);
    av_freep(&s->me.scratchpad);
    s->me.temp =
    s->rd_scratchpad =
    s->b_scratchpad =
    s->obmc_scratchpad = NULL;

    av_freep(&s->dct_error_sum);
    av_freep(&s->me.map);
    av_freep(&s->me.score_map);
    av_freep(&s->blocks);
    av_freep(&s->ac_val_base);
    s->block = NULL;
}

static void backup_duplicate_context(MpegEncContext *bak, MpegEncContext *src)
{
#define COPY(a) bak->a = src->a
    COPY(edge_emu_buffer);
    COPY(me.scratchpad);
    COPY(me.temp);
    COPY(rd_scratchpad);
    COPY(b_scratchpad);
    COPY(obmc_scratchpad);
    COPY(me.map);
    COPY(me.score_map);
    COPY(blocks);
    COPY(block);
    COPY(start_mb_y);
    COPY(end_mb_y);
    COPY(me.map_generation);
    COPY(pb);
    COPY(dct_error_sum);
    COPY(dct_count[0]);
    COPY(dct_count[1]);
    COPY(ac_val_base);
    COPY(ac_val[0]);
    COPY(ac_val[1]);
    COPY(ac_val[2]);
#undef COPY
}

void ff_update_duplicate_context(MpegEncContext *dst, MpegEncContext *src)
{
    MpegEncContext bak;
    int i;
    // FIXME copy only needed parts
    // START_TIMER
    backup_duplicate_context(&bak, dst);
    memcpy(dst, src, sizeof(MpegEncContext));
    backup_duplicate_context(dst, &bak);
    for (i = 0; i < 12; i++) {
        dst->pblocks[i] = &dst->block[i];
    }
    // STOP_TIMER("update_duplicate_context")
    // about 10k cycles / 0.01 sec for  1000frames on 1ghz with 2 threads
}

int ff_mpeg_update_thread_context(AVCodecContext *dst,
                                  const AVCodecContext *src)
{
    MpegEncContext *s = dst->priv_data, *s1 = src->priv_data;

    if (dst == src || !s1->context_initialized)
        return 0;

    // FIXME can parameters change on I-frames?
    // in that case dst may need a reinit
    if (!s->context_initialized) {
        memcpy(s, s1, sizeof(MpegEncContext));

        s->avctx                 = dst;
        s->picture_range_start  += MAX_PICTURE_COUNT;
        s->picture_range_end    += MAX_PICTURE_COUNT;
        s->bitstream_buffer      = NULL;
        s->bitstream_buffer_size = s->allocated_bitstream_buffer_size = 0;

        MPV_common_init(s);
    }

    s->avctx->coded_height  = s1->avctx->coded_height;
    s->avctx->coded_width   = s1->avctx->coded_width;
    s->avctx->width         = s1->avctx->width;
    s->avctx->height        = s1->avctx->height;

    s->coded_picture_number = s1->coded_picture_number;
    s->picture_number       = s1->picture_number;
    s->input_picture_number = s1->input_picture_number;

    memcpy(s->picture, s1->picture, s1->picture_count * sizeof(Picture));
    memcpy(&s->last_picture, &s1->last_picture,
           (char *) &s1->last_picture_ptr - (char *) &s1->last_picture);

    s->last_picture_ptr    = REBASE_PICTURE(s1->last_picture_ptr,    s, s1);
    s->current_picture_ptr = REBASE_PICTURE(s1->current_picture_ptr, s, s1);
    s->next_picture_ptr    = REBASE_PICTURE(s1->next_picture_ptr,    s, s1);

    // Error/bug resilience
    s->next_p_frame_damaged = s1->next_p_frame_damaged;
    s->workaround_bugs      = s1->workaround_bugs;
    s->padding_bug_score    = s1->padding_bug_score;

    // MPEG4 timing info
    memcpy(&s->time_increment_bits, &s1->time_increment_bits,
           (char *) &s1->shape - (char *) &s1->time_increment_bits);

    // B-frame info
    s->max_b_frames = s1->max_b_frames;
    s->low_delay    = s1->low_delay;
    s->dropable     = s1->dropable;

    // DivX handling (doesn't work)
    s->divx_packed  = s1->divx_packed;

    if (s1->bitstream_buffer) {
        if (s1->bitstream_buffer_size +
            FF_INPUT_BUFFER_PADDING_SIZE > s->allocated_bitstream_buffer_size)
            av_fast_malloc(&s->bitstream_buffer,
                           &s->allocated_bitstream_buffer_size,
                           s1->allocated_bitstream_buffer_size);
            s->bitstream_buffer_size = s1->bitstream_buffer_size;
        memcpy(s->bitstream_buffer, s1->bitstream_buffer,
               s1->bitstream_buffer_size);
        memset(s->bitstream_buffer + s->bitstream_buffer_size, 0,
               FF_INPUT_BUFFER_PADDING_SIZE);
    }

    // MPEG2/interlacing info
    memcpy(&s->progressive_sequence, &s1->progressive_sequence,
           (char *) &s1->rtp_mode - (char *) &s1->progressive_sequence);

    if (!s1->first_field) {
        s->last_pict_type = s1->pict_type;
        if (s1->current_picture_ptr)
            s->last_lambda_for[s1->pict_type] = s1->current_picture_ptr->f.quality;

        if (s1->pict_type != AV_PICTURE_TYPE_B) {
            s->last_non_b_pict_type = s1->pict_type;
        }
    }

    return 0;
}

/**
 * Set the given MpegEncContext to common defaults
 * (same for encoding and decoding).
 * The changed fields will not depend upon the
 * prior state of the MpegEncContext.
 */
void MPV_common_defaults(MpegEncContext *s)
{
    s->y_dc_scale_table      =
    s->c_dc_scale_table      = ff_mpeg1_dc_scale_table;
    s->chroma_qscale_table   = ff_default_chroma_qscale_table;
    s->progressive_frame     = 1;
    s->progressive_sequence  = 1;
    s->picture_structure     = PICT_FRAME;

    s->coded_picture_number  = 0;
    s->picture_number        = 0;
    s->input_picture_number  = 0;

    s->picture_in_gop_number = 0;

    s->f_code                = 1;
    s->b_code                = 1;

    s->picture_range_start   = 0;
    s->picture_range_end     = MAX_PICTURE_COUNT;
}

/**
 * Set the given MpegEncContext to defaults for decoding.
 * the changed fields will not depend upon
 * the prior state of the MpegEncContext.
 */
void MPV_decode_defaults(MpegEncContext *s)
{
    MPV_common_defaults(s);
}

/**
 * init common structure for both encoder and decoder.
 * this assumes that some variables like width/height are already set
 */
av_cold int MPV_common_init(MpegEncContext *s)
{
    int y_size, c_size, yc_size, i, mb_array_size, mv_table_size, x, y,
        threads = (s->encoding ||
                   (HAVE_THREADS &&
                    s->avctx->active_thread_type & FF_THREAD_SLICE)) ?
                  s->avctx->thread_count : 1;

    if (s->codec_id == CODEC_ID_MPEG2VIDEO && !s->progressive_sequence)
        s->mb_height = (s->height + 31) / 32 * 2;
    else if (s->codec_id != CODEC_ID_H264)
        s->mb_height = (s->height + 15) / 16;

    if (s->avctx->pix_fmt == PIX_FMT_NONE) {
        av_log(s->avctx, AV_LOG_ERROR,
               "decoding to PIX_FMT_NONE is not supported.\n");
        return -1;
    }

    if ((s->encoding || (s->avctx->active_thread_type & FF_THREAD_SLICE)) &&
        (s->avctx->thread_count > MAX_THREADS ||
         (s->avctx->thread_count > s->mb_height && s->mb_height))) {
        int max_threads = FFMIN(MAX_THREADS, s->mb_height);
        av_log(s->avctx, AV_LOG_WARNING,
               "too many threads (%d), reducing to %d\n",
               s->avctx->thread_count, max_threads);
        threads = max_threads;
    }

    if ((s->width || s->height) &&
        av_image_check_size(s->width, s->height, 0, s->avctx))
        return -1;

    ff_dct_common_init(s);

    s->flags  = s->avctx->flags;
    s->flags2 = s->avctx->flags2;

    s->mb_width   = (s->width + 15) / 16;
    s->mb_stride  = s->mb_width + 1;
    s->b8_stride  = s->mb_width * 2 + 1;
    s->b4_stride  = s->mb_width * 4 + 1;
    mb_array_size = s->mb_height * s->mb_stride;
    mv_table_size = (s->mb_height + 2) * s->mb_stride + 1;

    /* set chroma shifts */
    avcodec_get_chroma_sub_sample(s->avctx->pix_fmt,&(s->chroma_x_shift),
                                                    &(s->chroma_y_shift) );

    /* set default edge pos, will be overriden in decode_header if needed */
    s->h_edge_pos = s->mb_width * 16;
    s->v_edge_pos = s->mb_height * 16;

    s->mb_num = s->mb_width * s->mb_height;

    s->block_wrap[0] =
    s->block_wrap[1] =
    s->block_wrap[2] =
    s->block_wrap[3] = s->b8_stride;
    s->block_wrap[4] =
    s->block_wrap[5] = s->mb_stride;

    y_size = s->b8_stride * (2 * s->mb_height + 1);
    c_size = s->mb_stride * (s->mb_height + 1);
    yc_size = y_size + 2 * c_size;

    /* convert fourcc to upper case */
    s->codec_tag        = avpriv_toupper4(s->avctx->codec_tag);
    s->stream_codec_tag = avpriv_toupper4(s->avctx->stream_codec_tag);

    s->avctx->coded_frame = (AVFrame*)&s->current_picture;

    FF_ALLOCZ_OR_GOTO(s->avctx, s->mb_index2xy, (s->mb_num + 1) * sizeof(int), fail); // error ressilience code looks cleaner with this
    for (y = 0; y < s->mb_height; y++)
        for (x = 0; x < s->mb_width; x++)
            s->mb_index2xy[x + y * s->mb_width] = x + y * s->mb_stride;

    s->mb_index2xy[s->mb_height * s->mb_width] = (s->mb_height - 1) * s->mb_stride + s->mb_width; // FIXME really needed?

    if (s->encoding) {
        /* Allocate MV tables */
        FF_ALLOCZ_OR_GOTO(s->avctx, s->p_mv_table_base            , mv_table_size * 2 * sizeof(int16_t), fail)
        FF_ALLOCZ_OR_GOTO(s->avctx, s->b_forw_mv_table_base       , mv_table_size * 2 * sizeof(int16_t), fail)
        FF_ALLOCZ_OR_GOTO(s->avctx, s->b_back_mv_table_base       , mv_table_size * 2 * sizeof(int16_t), fail)
        FF_ALLOCZ_OR_GOTO(s->avctx, s->b_bidir_forw_mv_table_base , mv_table_size * 2 * sizeof(int16_t), fail)
        FF_ALLOCZ_OR_GOTO(s->avctx, s->b_bidir_back_mv_table_base , mv_table_size * 2 * sizeof(int16_t), fail)
        FF_ALLOCZ_OR_GOTO(s->avctx, s->b_direct_mv_table_base     , mv_table_size * 2 * sizeof(int16_t), fail)
        s->p_mv_table           = s->p_mv_table_base            + s->mb_stride + 1;
        s->b_forw_mv_table      = s->b_forw_mv_table_base       + s->mb_stride + 1;
        s->b_back_mv_table      = s->b_back_mv_table_base       + s->mb_stride + 1;
        s->b_bidir_forw_mv_table= s->b_bidir_forw_mv_table_base + s->mb_stride + 1;
        s->b_bidir_back_mv_table= s->b_bidir_back_mv_table_base + s->mb_stride + 1;
        s->b_direct_mv_table    = s->b_direct_mv_table_base     + s->mb_stride + 1;

        if(s->msmpeg4_version){
            FF_ALLOCZ_OR_GOTO(s->avctx, s->ac_stats, 2*2*(MAX_LEVEL+1)*(MAX_RUN+1)*2*sizeof(int), fail);
        }
        FF_ALLOCZ_OR_GOTO(s->avctx, s->avctx->stats_out, 256, fail);

        /* Allocate MB type table */
        FF_ALLOCZ_OR_GOTO(s->avctx, s->mb_type  , mb_array_size * sizeof(uint16_t), fail) //needed for encoding

        FF_ALLOCZ_OR_GOTO(s->avctx, s->lambda_table, mb_array_size * sizeof(int), fail)

        FF_ALLOCZ_OR_GOTO(s->avctx, s->q_intra_matrix         , 64*32   * sizeof(int), fail)
        FF_ALLOCZ_OR_GOTO(s->avctx, s->q_chroma_intra_matrix  , 64*32   * sizeof(int), fail)
        FF_ALLOCZ_OR_GOTO(s->avctx, s->q_inter_matrix         , 64*32   * sizeof(int), fail)
        FF_ALLOCZ_OR_GOTO(s->avctx, s->q_intra_matrix16       , 64*32*2 * sizeof(uint16_t), fail)
        FF_ALLOCZ_OR_GOTO(s->avctx, s->q_chroma_intra_matrix16, 64*32*2 * sizeof(uint16_t), fail)
        FF_ALLOCZ_OR_GOTO(s->avctx, s->q_inter_matrix16       , 64*32*2 * sizeof(uint16_t), fail)
        FF_ALLOCZ_OR_GOTO(s->avctx, s->input_picture, MAX_PICTURE_COUNT * sizeof(Picture*), fail)
        FF_ALLOCZ_OR_GOTO(s->avctx, s->reordered_input_picture, MAX_PICTURE_COUNT * sizeof(Picture*), fail)

        if(s->avctx->noise_reduction){
            FF_ALLOCZ_OR_GOTO(s->avctx, s->dct_offset, 2 * 64 * sizeof(uint16_t), fail)
        }
    }

    s->picture_count = MAX_PICTURE_COUNT * FFMAX(1, s->avctx->thread_count);
    FF_ALLOCZ_OR_GOTO(s->avctx, s->picture,
                      s->picture_count * sizeof(Picture), fail);
    for (i = 0; i < s->picture_count; i++) {
        avcodec_get_frame_defaults((AVFrame *) &s->picture[i]);
    }

    FF_ALLOCZ_OR_GOTO(s->avctx, s->error_status_table, mb_array_size*sizeof(uint8_t), fail)

        if(s->codec_id==CODEC_ID_MPEG4 || (s->flags & CODEC_FLAG_INTERLACED_ME)){
            /* interlaced direct mode decoding tables */
            for (i = 0; i < 2; i++) {
                int j, k;
                for (j = 0; j < 2; j++) {
                    for (k = 0; k < 2; k++) {
                        FF_ALLOCZ_OR_GOTO(s->avctx, s->b_field_mv_table_base[i][j][k],  mv_table_size * 2 * sizeof(int16_t), fail)
                        s->b_field_mv_table[i][j][k] = s->b_field_mv_table_base[i][j][k] + s->mb_stride + 1;
                    }
                    FF_ALLOCZ_OR_GOTO(s->avctx, s->b_field_select_table [i][j], mb_array_size * 2 * sizeof(uint8_t), fail)
                    FF_ALLOCZ_OR_GOTO(s->avctx, s->p_field_mv_table_base[i][j], mv_table_size * 2 * sizeof(int16_t), fail)
                    s->p_field_mv_table[i][j] = s->p_field_mv_table_base[i][j] + s->mb_stride + 1;
                }
                FF_ALLOCZ_OR_GOTO(s->avctx, s->p_field_select_table[i], mb_array_size * 2 * sizeof(uint8_t), fail)
            }
        }
        if (s->out_format == FMT_H263) {
            /* cbp values */
            FF_ALLOCZ_OR_GOTO(s->avctx, s->coded_block_base, y_size, fail);
            s->coded_block = s->coded_block_base + s->b8_stride + 1;

            /* cbp, ac_pred, pred_dir */
            FF_ALLOCZ_OR_GOTO(s->avctx, s->cbp_table     , mb_array_size * sizeof(uint8_t), fail);
            FF_ALLOCZ_OR_GOTO(s->avctx, s->pred_dir_table, mb_array_size * sizeof(uint8_t), fail);
        }

        if (s->h263_pred || s->h263_plus || !s->encoding) {
            /* dc values */
            // MN: we need these for  error resilience of intra-frames
            FF_ALLOCZ_OR_GOTO(s->avctx, s->dc_val_base, yc_size * sizeof(int16_t), fail);
            s->dc_val[0] = s->dc_val_base + s->b8_stride + 1;
            s->dc_val[1] = s->dc_val_base + y_size + s->mb_stride + 1;
            s->dc_val[2] = s->dc_val[1] + c_size;
            for (i = 0; i < yc_size; i++)
                s->dc_val_base[i] = 1024;
        }

        /* which mb is a intra block */
        FF_ALLOCZ_OR_GOTO(s->avctx, s->mbintra_table, mb_array_size, fail);
        memset(s->mbintra_table, 1, mb_array_size);

        /* init macroblock skip table */
        FF_ALLOCZ_OR_GOTO(s->avctx, s->mbskip_table, mb_array_size + 2, fail);
        // Note the + 1 is for  a quicker mpeg4 slice_end detection
<<<<<<< HEAD
        FF_ALLOCZ_OR_GOTO(s->avctx, s->prev_pict_types, PREV_PICT_TYPES_BUFFER_SIZE, fail);
=======
>>>>>>> 2a216ca2

        s->parse_context.state = -1;
        if ((s->avctx->debug & (FF_DEBUG_VIS_QP | FF_DEBUG_VIS_MB_TYPE)) ||
            s->avctx->debug_mv) {
            s->visualization_buffer[0] = av_malloc((s->mb_width * 16 +
                        2 * EDGE_WIDTH) * s->mb_height * 16 + 2 * EDGE_WIDTH);
            s->visualization_buffer[1] = av_malloc((s->mb_width * 16 +
                        2 * EDGE_WIDTH) * s->mb_height * 16 + 2 * EDGE_WIDTH);
            s->visualization_buffer[2] = av_malloc((s->mb_width * 16 +
                        2 * EDGE_WIDTH) * s->mb_height * 16 + 2 * EDGE_WIDTH);
        }

        s->context_initialized = 1;
        s->thread_context[0]   = s;

        if (s->encoding || (HAVE_THREADS && s->avctx->active_thread_type&FF_THREAD_SLICE)) {
            for (i = 1; i < threads; i++) {
                s->thread_context[i] = av_malloc(sizeof(MpegEncContext));
                memcpy(s->thread_context[i], s, sizeof(MpegEncContext));
            }

            for (i = 0; i < threads; i++) {
                if (init_duplicate_context(s->thread_context[i], s) < 0)
                    goto fail;
                s->thread_context[i]->start_mb_y = (s->mb_height*(i  ) + s->avctx->thread_count / 2) / s->avctx->thread_count;
                s->thread_context[i]->end_mb_y   = (s->mb_height*(i+1) + s->avctx->thread_count / 2) / s->avctx->thread_count;
            }
        } else {
            if (init_duplicate_context(s, s) < 0)
                goto fail;
            s->start_mb_y = 0;
            s->end_mb_y   = s->mb_height;
        }

    return 0;
 fail:
    MPV_common_end(s);
    return -1;
}

/* init common structure for both encoder and decoder */
void MPV_common_end(MpegEncContext *s)
{
    int i, j, k;

    if (s->encoding || (HAVE_THREADS && s->avctx->active_thread_type & FF_THREAD_SLICE)) {
        for (i = 0; i < s->avctx->thread_count; i++) {
            free_duplicate_context(s->thread_context[i]);
        }
        for (i = 1; i < s->avctx->thread_count; i++) {
            av_freep(&s->thread_context[i]);
        }
    } else free_duplicate_context(s);

    av_freep(&s->parse_context.buffer);
    s->parse_context.buffer_size = 0;

    av_freep(&s->mb_type);
    av_freep(&s->p_mv_table_base);
    av_freep(&s->b_forw_mv_table_base);
    av_freep(&s->b_back_mv_table_base);
    av_freep(&s->b_bidir_forw_mv_table_base);
    av_freep(&s->b_bidir_back_mv_table_base);
    av_freep(&s->b_direct_mv_table_base);
    s->p_mv_table            = NULL;
    s->b_forw_mv_table       = NULL;
    s->b_back_mv_table       = NULL;
    s->b_bidir_forw_mv_table = NULL;
    s->b_bidir_back_mv_table = NULL;
    s->b_direct_mv_table     = NULL;
    for (i = 0; i < 2; i++) {
        for (j = 0; j < 2; j++) {
            for (k = 0; k < 2; k++) {
                av_freep(&s->b_field_mv_table_base[i][j][k]);
                s->b_field_mv_table[i][j][k] = NULL;
            }
            av_freep(&s->b_field_select_table[i][j]);
            av_freep(&s->p_field_mv_table_base[i][j]);
            s->p_field_mv_table[i][j] = NULL;
        }
        av_freep(&s->p_field_select_table[i]);
    }

    av_freep(&s->dc_val_base);
    av_freep(&s->coded_block_base);
    av_freep(&s->mbintra_table);
    av_freep(&s->cbp_table);
    av_freep(&s->pred_dir_table);

    av_freep(&s->mbskip_table);
    av_freep(&s->bitstream_buffer);
    s->allocated_bitstream_buffer_size = 0;

    av_freep(&s->avctx->stats_out);
    av_freep(&s->ac_stats);
    av_freep(&s->error_status_table);
    av_freep(&s->mb_index2xy);
    av_freep(&s->lambda_table);
    if(s->q_chroma_intra_matrix   != s->q_intra_matrix  ) av_freep(&s->q_chroma_intra_matrix);
    if(s->q_chroma_intra_matrix16 != s->q_intra_matrix16) av_freep(&s->q_chroma_intra_matrix16);
    s->q_chroma_intra_matrix=   NULL;
    s->q_chroma_intra_matrix16= NULL;
    av_freep(&s->q_intra_matrix);
    av_freep(&s->q_inter_matrix);
    av_freep(&s->q_intra_matrix16);
    av_freep(&s->q_inter_matrix16);
    av_freep(&s->input_picture);
    av_freep(&s->reordered_input_picture);
    av_freep(&s->dct_offset);

    if (s->picture && !s->avctx->internal->is_copy) {
        for (i = 0; i < s->picture_count; i++) {
            free_picture(s, &s->picture[i]);
        }
    }
    av_freep(&s->picture);
    s->context_initialized      = 0;
    s->last_picture_ptr         =
    s->next_picture_ptr         =
    s->current_picture_ptr      = NULL;
    s->linesize = s->uvlinesize = 0;

    for (i = 0; i < 3; i++)
        av_freep(&s->visualization_buffer[i]);

    if (!(s->avctx->active_thread_type & FF_THREAD_FRAME))
        avcodec_default_free_buffers(s->avctx);
}

void init_rl(RLTable *rl,
             uint8_t static_store[2][2 * MAX_RUN + MAX_LEVEL + 3])
{
    int8_t  max_level[MAX_RUN + 1], max_run[MAX_LEVEL + 1];
    uint8_t index_run[MAX_RUN + 1];
    int last, run, level, start, end, i;

    /* If  table is static, we can quit if rl->max_level[0] is not NULL */
    if (static_store && rl->max_level[0])
        return;

    /* compute max_level[], max_run[] and index_run[] */
    for (last = 0; last < 2; last++) {
        if (last == 0) {
            start = 0;
            end = rl->last;
        } else {
            start = rl->last;
            end = rl->n;
        }

        memset(max_level, 0, MAX_RUN + 1);
        memset(max_run, 0, MAX_LEVEL + 1);
        memset(index_run, rl->n, MAX_RUN + 1);
        for (i = start; i < end; i++) {
            run   = rl->table_run[i];
            level = rl->table_level[i];
            if (index_run[run] == rl->n)
                index_run[run] = i;
            if (level > max_level[run])
                max_level[run] = level;
            if (run > max_run[level])
                max_run[level] = run;
        }
        if (static_store)
            rl->max_level[last] = static_store[last];
        else
            rl->max_level[last] = av_malloc(MAX_RUN + 1);
        memcpy(rl->max_level[last], max_level, MAX_RUN + 1);
        if (static_store)
            rl->max_run[last]   = static_store[last] + MAX_RUN + 1;
        else
            rl->max_run[last]   = av_malloc(MAX_LEVEL + 1);
        memcpy(rl->max_run[last], max_run, MAX_LEVEL + 1);
        if (static_store)
            rl->index_run[last] = static_store[last] + MAX_RUN + MAX_LEVEL + 2;
        else
            rl->index_run[last] = av_malloc(MAX_RUN + 1);
        memcpy(rl->index_run[last], index_run, MAX_RUN + 1);
    }
}

void init_vlc_rl(RLTable *rl)
{
    int i, q;

    for (q = 0; q < 32; q++) {
        int qmul = q * 2;
        int qadd = (q - 1) | 1;

        if (q == 0) {
            qmul = 1;
            qadd = 0;
        }
        for (i = 0; i < rl->vlc.table_size; i++) {
            int code = rl->vlc.table[i][0];
            int len  = rl->vlc.table[i][1];
            int level, run;

            if (len == 0) { // illegal code
                run   = 66;
                level = MAX_LEVEL;
            } else if (len < 0) { // more bits needed
                run   = 0;
                level = code;
            } else {
                if (code == rl->n) { // esc
                    run   = 66;
                    level =  0;
                } else {
                    run   = rl->table_run[code] + 1;
                    level = rl->table_level[code] * qmul + qadd;
                    if (code >= rl->last) run += 192;
                }
            }
            rl->rl_vlc[q][i].len   = len;
            rl->rl_vlc[q][i].level = level;
            rl->rl_vlc[q][i].run   = run;
        }
    }
}

void ff_release_unused_pictures(MpegEncContext*s, int remove_current)
{
    int i;

    /* release non reference frames */
    for (i = 0; i < s->picture_count; i++) {
        if (s->picture[i].f.data[0] && !s->picture[i].f.reference &&
            (!s->picture[i].owner2 || s->picture[i].owner2 == s) &&
            (remove_current || &s->picture[i] !=  s->current_picture_ptr)
            /* && s->picture[i].type!= FF_BUFFER_TYPE_SHARED */) {
            free_frame_buffer(s, &s->picture[i]);
        }
    }
}

int ff_find_unused_picture(MpegEncContext *s, int shared)
{
    int i;

    if (shared) {
        for (i = s->picture_range_start; i < s->picture_range_end; i++) {
            if (s->picture[i].f.data[0] == NULL && s->picture[i].f.type == 0)
                return i;
        }
    } else {
        for (i = s->picture_range_start; i < s->picture_range_end; i++) {
            if (s->picture[i].f.data[0] == NULL && s->picture[i].f.type != 0)
                return i; // FIXME
        }
        for (i = s->picture_range_start; i < s->picture_range_end; i++) {
            if (s->picture[i].f.data[0] == NULL)
                return i;
        }
    }

    av_log(s->avctx, AV_LOG_FATAL,
           "Internal error, picture buffer overflow\n");
    /* We could return -1, but the codec would crash trying to draw into a
     * non-existing frame anyway. This is safer than waiting for a random crash.
     * Also the return of this is never useful, an encoder must only allocate
     * as much as allowed in the specification. This has no relationship to how
     * much libavcodec could allocate (and MAX_PICTURE_COUNT is always large
     * enough for such valid streams).
     * Plus, a decoder has to check stream validity and remove frames if too
     * many reference frames are around. Waiting for "OOM" is not correct at
     * all. Similarly, missing reference frames have to be replaced by
     * interpolated/MC frames, anything else is a bug in the codec ...
     */
    abort();
    return -1;
}

static void update_noise_reduction(MpegEncContext *s){
    int intra, i;

    for(intra=0; intra<2; intra++){
        if(s->dct_count[intra] > (1<<16)){
            for(i=0; i<64; i++){
                s->dct_error_sum[intra][i] >>=1;
            }
            s->dct_count[intra] >>= 1;
        }

        for(i=0; i<64; i++){
            s->dct_offset[intra][i]= (s->avctx->noise_reduction * s->dct_count[intra] + s->dct_error_sum[intra][i]/2) / (s->dct_error_sum[intra][i]+1);
        }
    }
}

/**
 * generic function for encode/decode called after coding/decoding the header and before a frame is coded/decoded
 */
int MPV_frame_start(MpegEncContext *s, AVCodecContext *avctx)
{
    int i;
    Picture *pic;
    s->mb_skipped = 0;

    assert(s->last_picture_ptr==NULL || s->out_format != FMT_H264 || s->codec_id == CODEC_ID_SVQ3);

    /* mark&release old frames */
    if (s->pict_type != AV_PICTURE_TYPE_B && s->last_picture_ptr && s->last_picture_ptr != s->next_picture_ptr && s->last_picture_ptr->f.data[0]) {
      if(s->out_format != FMT_H264 || s->codec_id == CODEC_ID_SVQ3){
          if (s->last_picture_ptr->owner2 == s)
              free_frame_buffer(s, s->last_picture_ptr);

        /* release forgotten pictures */
        /* if(mpeg124/h263) */
        if(!s->encoding){
            for(i=0; i<s->picture_count; i++){
                if (s->picture[i].owner2 == s && s->picture[i].f.data[0] && &s->picture[i] != s->next_picture_ptr && s->picture[i].f.reference) {
                    if (!(avctx->active_thread_type & FF_THREAD_FRAME))
                        av_log(avctx, AV_LOG_ERROR, "releasing zombie picture\n");
                    free_frame_buffer(s, &s->picture[i]);
                }
            }
        }
      }
    }

    if(!s->encoding){
        ff_release_unused_pictures(s, 1);

        if (s->current_picture_ptr && s->current_picture_ptr->f.data[0] == NULL)
            pic= s->current_picture_ptr; //we already have a unused image (maybe it was set before reading the header)
        else{
            i= ff_find_unused_picture(s, 0);
            if (i < 0)
                return i;
            pic= &s->picture[i];
        }

        pic->f.reference = 0;
        if (!s->dropable){
            if (s->codec_id == CODEC_ID_H264)
                pic->f.reference = s->picture_structure;
            else if (s->pict_type != AV_PICTURE_TYPE_B)
                pic->f.reference = 3;
        }

        pic->f.coded_picture_number = s->coded_picture_number++;

        if(ff_alloc_picture(s, pic, 0) < 0)
            return -1;

        s->current_picture_ptr= pic;
        //FIXME use only the vars from current_pic
        s->current_picture_ptr->f.top_field_first = s->top_field_first;
        if(s->codec_id == CODEC_ID_MPEG1VIDEO || s->codec_id == CODEC_ID_MPEG2VIDEO) {
            if(s->picture_structure != PICT_FRAME)
                s->current_picture_ptr->f.top_field_first = (s->picture_structure == PICT_TOP_FIELD) == s->first_field;
        }
        s->current_picture_ptr->f.interlaced_frame = !s->progressive_frame && !s->progressive_sequence;
        s->current_picture_ptr->field_picture = s->picture_structure != PICT_FRAME;
    }

    s->current_picture_ptr->f.pict_type = s->pict_type;
//    if(s->flags && CODEC_FLAG_QSCALE)
  //      s->current_picture_ptr->quality= s->new_picture_ptr->quality;
    s->current_picture_ptr->f.key_frame = s->pict_type == AV_PICTURE_TYPE_I;

    ff_copy_picture(&s->current_picture, s->current_picture_ptr);

    if (s->pict_type != AV_PICTURE_TYPE_B) {
        s->last_picture_ptr= s->next_picture_ptr;
        if(!s->dropable)
            s->next_picture_ptr= s->current_picture_ptr;
    }
/*    av_log(s->avctx, AV_LOG_DEBUG, "L%p N%p C%p L%p N%p C%p type:%d drop:%d\n", s->last_picture_ptr, s->next_picture_ptr,s->current_picture_ptr,
        s->last_picture_ptr    ? s->last_picture_ptr->f.data[0]    : NULL,
        s->next_picture_ptr    ? s->next_picture_ptr->f.data[0]    : NULL,
        s->current_picture_ptr ? s->current_picture_ptr->f.data[0] : NULL,
        s->pict_type, s->dropable);*/

    if(s->codec_id != CODEC_ID_H264){
        if ((s->last_picture_ptr == NULL || s->last_picture_ptr->f.data[0] == NULL) &&
           (s->pict_type!=AV_PICTURE_TYPE_I || s->picture_structure != PICT_FRAME)){
            if (s->pict_type != AV_PICTURE_TYPE_I)
                av_log(avctx, AV_LOG_ERROR, "warning: first frame is no keyframe\n");
            else if (s->picture_structure != PICT_FRAME)
                av_log(avctx, AV_LOG_INFO, "allocate dummy last picture for field based first keyframe\n");

            /* Allocate a dummy frame */
            i= ff_find_unused_picture(s, 0);
            if (i < 0)
                return i;
            s->last_picture_ptr= &s->picture[i];
            s->last_picture_ptr->f.key_frame = 0;
            if(ff_alloc_picture(s, s->last_picture_ptr, 0) < 0)
                return -1;

            if(s->codec_id == CODEC_ID_FLV1 || s->codec_id == CODEC_ID_H263){
                for(i=0; i<avctx->height; i++)
                    memset(s->last_picture_ptr->f.data[0] + s->last_picture_ptr->f.linesize[0]*i, 16, avctx->width);
            }

            ff_thread_report_progress((AVFrame*)s->last_picture_ptr, INT_MAX, 0);
            ff_thread_report_progress((AVFrame*)s->last_picture_ptr, INT_MAX, 1);
        }
        if ((s->next_picture_ptr == NULL || s->next_picture_ptr->f.data[0] == NULL) && s->pict_type == AV_PICTURE_TYPE_B) {
            /* Allocate a dummy frame */
            i= ff_find_unused_picture(s, 0);
            if (i < 0)
                return i;
            s->next_picture_ptr= &s->picture[i];
            s->next_picture_ptr->f.key_frame = 0;
            if(ff_alloc_picture(s, s->next_picture_ptr, 0) < 0)
                return -1;
            ff_thread_report_progress((AVFrame*)s->next_picture_ptr, INT_MAX, 0);
            ff_thread_report_progress((AVFrame*)s->next_picture_ptr, INT_MAX, 1);
        }
    }

    if(s->last_picture_ptr) ff_copy_picture(&s->last_picture, s->last_picture_ptr);
    if(s->next_picture_ptr) ff_copy_picture(&s->next_picture, s->next_picture_ptr);

    assert(s->pict_type == AV_PICTURE_TYPE_I || (s->last_picture_ptr && s->last_picture_ptr->f.data[0]));

    if(s->picture_structure!=PICT_FRAME && s->out_format != FMT_H264){
        int i;
        for(i=0; i<4; i++){
            if(s->picture_structure == PICT_BOTTOM_FIELD){
                 s->current_picture.f.data[i] += s->current_picture.f.linesize[i];
            }
            s->current_picture.f.linesize[i] *= 2;
            s->last_picture.f.linesize[i]    *= 2;
            s->next_picture.f.linesize[i]    *= 2;
        }
    }

    s->err_recognition = avctx->err_recognition;

    /* set dequantizer, we can't do it during init as it might change for mpeg4
       and we can't do it in the header decode as init is not called for mpeg4 there yet */
    if(s->mpeg_quant || s->codec_id == CODEC_ID_MPEG2VIDEO){
        s->dct_unquantize_intra = s->dct_unquantize_mpeg2_intra;
        s->dct_unquantize_inter = s->dct_unquantize_mpeg2_inter;
    }else if(s->out_format == FMT_H263 || s->out_format == FMT_H261){
        s->dct_unquantize_intra = s->dct_unquantize_h263_intra;
        s->dct_unquantize_inter = s->dct_unquantize_h263_inter;
    }else{
        s->dct_unquantize_intra = s->dct_unquantize_mpeg1_intra;
        s->dct_unquantize_inter = s->dct_unquantize_mpeg1_inter;
    }

    if(s->dct_error_sum){
        assert(s->avctx->noise_reduction && s->encoding);

        update_noise_reduction(s);
    }

    if(CONFIG_MPEG_XVMC_DECODER && s->avctx->xvmc_acceleration)
        return ff_xvmc_field_start(s, avctx);

    return 0;
}

/* generic function for encode/decode called after a frame has been coded/decoded */
void MPV_frame_end(MpegEncContext *s)
{
    int i;
    /* redraw edges for the frame if decoding didn't complete */
    //just to make sure that all data is rendered.
    if(CONFIG_MPEG_XVMC_DECODER && s->avctx->xvmc_acceleration){
        ff_xvmc_field_end(s);
   }else if((s->error_count || s->encoding || !(s->avctx->codec->capabilities&CODEC_CAP_DRAW_HORIZ_BAND))
       && !s->avctx->hwaccel
       && !(s->avctx->codec->capabilities&CODEC_CAP_HWACCEL_VDPAU)
       && s->unrestricted_mv
       && s->current_picture.f.reference
       && !s->intra_only
       && !(s->flags&CODEC_FLAG_EMU_EDGE)) {
            int hshift = av_pix_fmt_descriptors[s->avctx->pix_fmt].log2_chroma_w;
            int vshift = av_pix_fmt_descriptors[s->avctx->pix_fmt].log2_chroma_h;
            s->dsp.draw_edges(s->current_picture.f.data[0], s->linesize,
                              s->h_edge_pos             , s->v_edge_pos,
                              EDGE_WIDTH        , EDGE_WIDTH        , EDGE_TOP | EDGE_BOTTOM);
            s->dsp.draw_edges(s->current_picture.f.data[1], s->uvlinesize,
                              s->h_edge_pos>>hshift, s->v_edge_pos>>vshift,
                              EDGE_WIDTH>>hshift, EDGE_WIDTH>>vshift, EDGE_TOP | EDGE_BOTTOM);
            s->dsp.draw_edges(s->current_picture.f.data[2], s->uvlinesize,
                              s->h_edge_pos>>hshift, s->v_edge_pos>>vshift,
                              EDGE_WIDTH>>hshift, EDGE_WIDTH>>vshift, EDGE_TOP | EDGE_BOTTOM);
    }

    emms_c();

    s->last_pict_type    = s->pict_type;
    s->last_lambda_for[s->pict_type] = s->current_picture_ptr->f.quality;
    if(s->pict_type!=AV_PICTURE_TYPE_B){
        s->last_non_b_pict_type= s->pict_type;
    }
#if 0
        /* copy back current_picture variables */
    for(i=0; i<MAX_PICTURE_COUNT; i++){
        if(s->picture[i].f.data[0] == s->current_picture.f.data[0]){
            s->picture[i]= s->current_picture;
            break;
        }
    }
    assert(i<MAX_PICTURE_COUNT);
#endif

    if(s->encoding){
        /* release non-reference frames */
        for(i=0; i<s->picture_count; i++){
            if (s->picture[i].f.data[0] && !s->picture[i].f.reference /*&& s->picture[i].type != FF_BUFFER_TYPE_SHARED*/) {
                free_frame_buffer(s, &s->picture[i]);
            }
        }
    }
    // clear copies, to avoid confusion
#if 0
    memset(&s->last_picture, 0, sizeof(Picture));
    memset(&s->next_picture, 0, sizeof(Picture));
    memset(&s->current_picture, 0, sizeof(Picture));
#endif
    s->avctx->coded_frame= (AVFrame*)s->current_picture_ptr;

    if (s->codec_id != CODEC_ID_H264 && s->current_picture.f.reference) {
        ff_thread_report_progress((AVFrame*)s->current_picture_ptr, s->mb_height-1, 0);
    }
}

/**
 * Draw a line from (ex, ey) -> (sx, sy).
 * @param w width of the image
 * @param h height of the image
 * @param stride stride/linesize of the image
 * @param color color of the arrow
 */
static void draw_line(uint8_t *buf, int sx, int sy, int ex, int ey, int w, int h, int stride, int color){
    int x, y, fr, f;

    sx= av_clip(sx, 0, w-1);
    sy= av_clip(sy, 0, h-1);
    ex= av_clip(ex, 0, w-1);
    ey= av_clip(ey, 0, h-1);

    buf[sy*stride + sx]+= color;

    if(FFABS(ex - sx) > FFABS(ey - sy)){
        if(sx > ex){
            FFSWAP(int, sx, ex);
            FFSWAP(int, sy, ey);
        }
        buf+= sx + sy*stride;
        ex-= sx;
        f= ((ey-sy)<<16)/ex;
        for(x= 0; x <= ex; x++){
            y = (x*f)>>16;
            fr= (x*f)&0xFFFF;
            buf[ y   *stride + x]+= (color*(0x10000-fr))>>16;
            buf[(y+1)*stride + x]+= (color*         fr )>>16;
        }
    }else{
        if(sy > ey){
            FFSWAP(int, sx, ex);
            FFSWAP(int, sy, ey);
        }
        buf+= sx + sy*stride;
        ey-= sy;
        if(ey) f= ((ex-sx)<<16)/ey;
        else   f= 0;
        for(y= 0; y <= ey; y++){
            x = (y*f)>>16;
            fr= (y*f)&0xFFFF;
            buf[y*stride + x  ]+= (color*(0x10000-fr))>>16;
            buf[y*stride + x+1]+= (color*         fr )>>16;
        }
    }
}

/**
 * Draw an arrow from (ex, ey) -> (sx, sy).
 * @param w width of the image
 * @param h height of the image
 * @param stride stride/linesize of the image
 * @param color color of the arrow
 */
static void draw_arrow(uint8_t *buf, int sx, int sy, int ex, int ey, int w, int h, int stride, int color){
    int dx,dy;

    sx= av_clip(sx, -100, w+100);
    sy= av_clip(sy, -100, h+100);
    ex= av_clip(ex, -100, w+100);
    ey= av_clip(ey, -100, h+100);

    dx= ex - sx;
    dy= ey - sy;

    if(dx*dx + dy*dy > 3*3){
        int rx=  dx + dy;
        int ry= -dx + dy;
        int length= ff_sqrt((rx*rx + ry*ry)<<8);

        //FIXME subpixel accuracy
        rx= ROUNDED_DIV(rx*3<<4, length);
        ry= ROUNDED_DIV(ry*3<<4, length);

        draw_line(buf, sx, sy, sx + rx, sy + ry, w, h, stride, color);
        draw_line(buf, sx, sy, sx - ry, sy + rx, w, h, stride, color);
    }
    draw_line(buf, sx, sy, ex, ey, w, h, stride, color);
}

/**
 * Print debuging info for the given picture.
 */
void ff_print_debug_info(MpegEncContext *s, AVFrame *pict){

    if(s->avctx->hwaccel || !pict || !pict->mb_type) return;

    if(s->avctx->debug&(FF_DEBUG_SKIP | FF_DEBUG_QP | FF_DEBUG_MB_TYPE)){
        int x,y;

        av_log(s->avctx, AV_LOG_DEBUG, "New frame, type: %c\n",
               av_get_picture_type_char(pict->pict_type));
        for(y=0; y<s->mb_height; y++){
            for(x=0; x<s->mb_width; x++){
                if(s->avctx->debug&FF_DEBUG_SKIP){
                    int count= s->mbskip_table[x + y*s->mb_stride];
                    if(count>9) count=9;
                    av_log(s->avctx, AV_LOG_DEBUG, "%1d", count);
                }
                if(s->avctx->debug&FF_DEBUG_QP){
                    av_log(s->avctx, AV_LOG_DEBUG, "%2d", pict->qscale_table[x + y*s->mb_stride]);
                }
                if(s->avctx->debug&FF_DEBUG_MB_TYPE){
                    int mb_type= pict->mb_type[x + y*s->mb_stride];
                    //Type & MV direction
                    if(IS_PCM(mb_type))
                        av_log(s->avctx, AV_LOG_DEBUG, "P");
                    else if(IS_INTRA(mb_type) && IS_ACPRED(mb_type))
                        av_log(s->avctx, AV_LOG_DEBUG, "A");
                    else if(IS_INTRA4x4(mb_type))
                        av_log(s->avctx, AV_LOG_DEBUG, "i");
                    else if(IS_INTRA16x16(mb_type))
                        av_log(s->avctx, AV_LOG_DEBUG, "I");
                    else if(IS_DIRECT(mb_type) && IS_SKIP(mb_type))
                        av_log(s->avctx, AV_LOG_DEBUG, "d");
                    else if(IS_DIRECT(mb_type))
                        av_log(s->avctx, AV_LOG_DEBUG, "D");
                    else if(IS_GMC(mb_type) && IS_SKIP(mb_type))
                        av_log(s->avctx, AV_LOG_DEBUG, "g");
                    else if(IS_GMC(mb_type))
                        av_log(s->avctx, AV_LOG_DEBUG, "G");
                    else if(IS_SKIP(mb_type))
                        av_log(s->avctx, AV_LOG_DEBUG, "S");
                    else if(!USES_LIST(mb_type, 1))
                        av_log(s->avctx, AV_LOG_DEBUG, ">");
                    else if(!USES_LIST(mb_type, 0))
                        av_log(s->avctx, AV_LOG_DEBUG, "<");
                    else{
                        assert(USES_LIST(mb_type, 0) && USES_LIST(mb_type, 1));
                        av_log(s->avctx, AV_LOG_DEBUG, "X");
                    }

                    //segmentation
                    if(IS_8X8(mb_type))
                        av_log(s->avctx, AV_LOG_DEBUG, "+");
                    else if(IS_16X8(mb_type))
                        av_log(s->avctx, AV_LOG_DEBUG, "-");
                    else if(IS_8X16(mb_type))
                        av_log(s->avctx, AV_LOG_DEBUG, "|");
                    else if(IS_INTRA(mb_type) || IS_16X16(mb_type))
                        av_log(s->avctx, AV_LOG_DEBUG, " ");
                    else
                        av_log(s->avctx, AV_LOG_DEBUG, "?");


                    if(IS_INTERLACED(mb_type))
                        av_log(s->avctx, AV_LOG_DEBUG, "=");
                    else
                        av_log(s->avctx, AV_LOG_DEBUG, " ");
                }
//                av_log(s->avctx, AV_LOG_DEBUG, " ");
            }
            av_log(s->avctx, AV_LOG_DEBUG, "\n");
        }
    }

    if ((s->avctx->debug & (FF_DEBUG_VIS_QP | FF_DEBUG_VIS_MB_TYPE)) ||
        s->avctx->debug_mv) {
        const int shift= 1 + s->quarter_sample;
        int mb_y;
        uint8_t *ptr;
        int i;
        int h_chroma_shift, v_chroma_shift, block_height;
        const int width = s->avctx->width;
        const int height= s->avctx->height;
        const int mv_sample_log2= 4 - pict->motion_subsample_log2;
        const int mv_stride= (s->mb_width << mv_sample_log2) + (s->codec_id == CODEC_ID_H264 ? 0 : 1);
        s->low_delay=0; //needed to see the vectors without trashing the buffers

        avcodec_get_chroma_sub_sample(s->avctx->pix_fmt, &h_chroma_shift, &v_chroma_shift);
        for(i=0; i<3; i++){
            memcpy(s->visualization_buffer[i], pict->data[i], (i==0) ? pict->linesize[i]*height:pict->linesize[i]*height >> v_chroma_shift);
            pict->data[i]= s->visualization_buffer[i];
        }
        pict->type= FF_BUFFER_TYPE_COPY;
        pict->opaque= NULL;
        ptr= pict->data[0];
        block_height = 16>>v_chroma_shift;

        for(mb_y=0; mb_y<s->mb_height; mb_y++){
            int mb_x;
            for(mb_x=0; mb_x<s->mb_width; mb_x++){
                const int mb_index= mb_x + mb_y*s->mb_stride;
                if (s->avctx->debug_mv && pict->motion_val) {
                  int type;
                  for(type=0; type<3; type++){
                    int direction = 0;
                    switch (type) {
                      case 0: if ((!(s->avctx->debug_mv&FF_DEBUG_VIS_MV_P_FOR)) || (pict->pict_type!=AV_PICTURE_TYPE_P))
                                continue;
                              direction = 0;
                              break;
                      case 1: if ((!(s->avctx->debug_mv&FF_DEBUG_VIS_MV_B_FOR)) || (pict->pict_type!=AV_PICTURE_TYPE_B))
                                continue;
                              direction = 0;
                              break;
                      case 2: if ((!(s->avctx->debug_mv&FF_DEBUG_VIS_MV_B_BACK)) || (pict->pict_type!=AV_PICTURE_TYPE_B))
                                continue;
                              direction = 1;
                              break;
                    }
                    if(!USES_LIST(pict->mb_type[mb_index], direction))
                        continue;

                    if(IS_8X8(pict->mb_type[mb_index])){
                      int i;
                      for(i=0; i<4; i++){
                        int sx= mb_x*16 + 4 + 8*(i&1);
                        int sy= mb_y*16 + 4 + 8*(i>>1);
                        int xy= (mb_x*2 + (i&1) + (mb_y*2 + (i>>1))*mv_stride) << (mv_sample_log2-1);
                        int mx= (pict->motion_val[direction][xy][0]>>shift) + sx;
                        int my= (pict->motion_val[direction][xy][1]>>shift) + sy;
                        draw_arrow(ptr, sx, sy, mx, my, width, height, s->linesize, 100);
                      }
                    }else if(IS_16X8(pict->mb_type[mb_index])){
                      int i;
                      for(i=0; i<2; i++){
                        int sx=mb_x*16 + 8;
                        int sy=mb_y*16 + 4 + 8*i;
                        int xy= (mb_x*2 + (mb_y*2 + i)*mv_stride) << (mv_sample_log2-1);
                        int mx=(pict->motion_val[direction][xy][0]>>shift);
                        int my=(pict->motion_val[direction][xy][1]>>shift);

                        if(IS_INTERLACED(pict->mb_type[mb_index]))
                            my*=2;

                        draw_arrow(ptr, sx, sy, mx+sx, my+sy, width, height, s->linesize, 100);
                      }
                    }else if(IS_8X16(pict->mb_type[mb_index])){
                      int i;
                      for(i=0; i<2; i++){
                        int sx=mb_x*16 + 4 + 8*i;
                        int sy=mb_y*16 + 8;
                        int xy= (mb_x*2 + i + mb_y*2*mv_stride) << (mv_sample_log2-1);
                        int mx=(pict->motion_val[direction][xy][0]>>shift);
                        int my=(pict->motion_val[direction][xy][1]>>shift);

                        if(IS_INTERLACED(pict->mb_type[mb_index]))
                            my*=2;

                        draw_arrow(ptr, sx, sy, mx+sx, my+sy, width, height, s->linesize, 100);
                      }
                    }else{
                      int sx= mb_x*16 + 8;
                      int sy= mb_y*16 + 8;
                      int xy= (mb_x + mb_y*mv_stride) << mv_sample_log2;
                      int mx= (pict->motion_val[direction][xy][0]>>shift) + sx;
                      int my= (pict->motion_val[direction][xy][1]>>shift) + sy;
                      draw_arrow(ptr, sx, sy, mx, my, width, height, s->linesize, 100);
                    }
                  }
                }
                if((s->avctx->debug&FF_DEBUG_VIS_QP) && pict->motion_val){
                    uint64_t c= (pict->qscale_table[mb_index]*128/31) * 0x0101010101010101ULL;
                    int y;
                    for(y=0; y<block_height; y++){
                        *(uint64_t*)(pict->data[1] + 8*mb_x + (block_height*mb_y + y)*pict->linesize[1])= c;
                        *(uint64_t*)(pict->data[2] + 8*mb_x + (block_height*mb_y + y)*pict->linesize[2])= c;
                    }
                }
                if((s->avctx->debug&FF_DEBUG_VIS_MB_TYPE) && pict->motion_val){
                    int mb_type= pict->mb_type[mb_index];
                    uint64_t u,v;
                    int y;
#define COLOR(theta, r)\
u= (int)(128 + r*cos(theta*3.141592/180));\
v= (int)(128 + r*sin(theta*3.141592/180));


                    u=v=128;
                    if(IS_PCM(mb_type)){
                        COLOR(120,48)
                    }else if((IS_INTRA(mb_type) && IS_ACPRED(mb_type)) || IS_INTRA16x16(mb_type)){
                        COLOR(30,48)
                    }else if(IS_INTRA4x4(mb_type)){
                        COLOR(90,48)
                    }else if(IS_DIRECT(mb_type) && IS_SKIP(mb_type)){
//                        COLOR(120,48)
                    }else if(IS_DIRECT(mb_type)){
                        COLOR(150,48)
                    }else if(IS_GMC(mb_type) && IS_SKIP(mb_type)){
                        COLOR(170,48)
                    }else if(IS_GMC(mb_type)){
                        COLOR(190,48)
                    }else if(IS_SKIP(mb_type)){
//                        COLOR(180,48)
                    }else if(!USES_LIST(mb_type, 1)){
                        COLOR(240,48)
                    }else if(!USES_LIST(mb_type, 0)){
                        COLOR(0,48)
                    }else{
                        assert(USES_LIST(mb_type, 0) && USES_LIST(mb_type, 1));
                        COLOR(300,48)
                    }

                    u*= 0x0101010101010101ULL;
                    v*= 0x0101010101010101ULL;
                    for(y=0; y<block_height; y++){
                        *(uint64_t*)(pict->data[1] + 8*mb_x + (block_height*mb_y + y)*pict->linesize[1])= u;
                        *(uint64_t*)(pict->data[2] + 8*mb_x + (block_height*mb_y + y)*pict->linesize[2])= v;
                    }

                    //segmentation
                    if(IS_8X8(mb_type) || IS_16X8(mb_type)){
                        *(uint64_t*)(pict->data[0] + 16*mb_x + 0 + (16*mb_y + 8)*pict->linesize[0])^= 0x8080808080808080ULL;
                        *(uint64_t*)(pict->data[0] + 16*mb_x + 8 + (16*mb_y + 8)*pict->linesize[0])^= 0x8080808080808080ULL;
                    }
                    if(IS_8X8(mb_type) || IS_8X16(mb_type)){
                        for(y=0; y<16; y++)
                            pict->data[0][16*mb_x + 8 + (16*mb_y + y)*pict->linesize[0]]^= 0x80;
                    }
                    if(IS_8X8(mb_type) && mv_sample_log2 >= 2){
                        int dm= 1 << (mv_sample_log2-2);
                        for(i=0; i<4; i++){
                            int sx= mb_x*16 + 8*(i&1);
                            int sy= mb_y*16 + 8*(i>>1);
                            int xy= (mb_x*2 + (i&1) + (mb_y*2 + (i>>1))*mv_stride) << (mv_sample_log2-1);
                            //FIXME bidir
                            int32_t *mv = (int32_t*)&pict->motion_val[0][xy];
                            if(mv[0] != mv[dm] || mv[dm*mv_stride] != mv[dm*(mv_stride+1)])
                                for(y=0; y<8; y++)
                                    pict->data[0][sx + 4 + (sy + y)*pict->linesize[0]]^= 0x80;
                            if(mv[0] != mv[dm*mv_stride] || mv[dm] != mv[dm*(mv_stride+1)])
                                *(uint64_t*)(pict->data[0] + sx + (sy + 4)*pict->linesize[0])^= 0x8080808080808080ULL;
                        }
                    }

                    if(IS_INTERLACED(mb_type) && s->codec_id == CODEC_ID_H264){
                        // hmm
                    }
                }
                s->mbskip_table[mb_index]=0;
            }
        }
    }
}

static inline int hpel_motion_lowres(MpegEncContext *s,
                                  uint8_t *dest, uint8_t *src,
                                  int field_based, int field_select,
                                  int src_x, int src_y,
                                  int width, int height, int stride,
                                  int h_edge_pos, int v_edge_pos,
                                  int w, int h, h264_chroma_mc_func *pix_op,
                                  int motion_x, int motion_y)
{
    const int lowres= s->avctx->lowres;
    const int op_index= FFMIN(lowres, 2);
    const int s_mask= (2<<lowres)-1;
    int emu=0;
    int sx, sy;

    if(s->quarter_sample){
        motion_x/=2;
        motion_y/=2;
    }

    sx= motion_x & s_mask;
    sy= motion_y & s_mask;
    src_x += motion_x >> (lowres+1);
    src_y += motion_y >> (lowres+1);

    src += src_y * stride + src_x;

    if(   (unsigned)src_x > h_edge_pos                 - (!!sx) - w
       || (unsigned)src_y >(v_edge_pos >> field_based) - (!!sy) - h){
        s->dsp.emulated_edge_mc(s->edge_emu_buffer, src, s->linesize, w+1, (h+1)<<field_based,
                            src_x, src_y<<field_based, h_edge_pos, v_edge_pos);
        src= s->edge_emu_buffer;
        emu=1;
    }

    sx= (sx << 2) >> lowres;
    sy= (sy << 2) >> lowres;
    if(field_select)
        src += s->linesize;
    pix_op[op_index](dest, src, stride, h, sx, sy);
    return emu;
}

/* apply one mpeg motion vector to the three components */
static av_always_inline void mpeg_motion_lowres(MpegEncContext *s,
                               uint8_t *dest_y, uint8_t *dest_cb, uint8_t *dest_cr,
                               int field_based, int bottom_field, int field_select,
                               uint8_t **ref_picture, h264_chroma_mc_func *pix_op,
                               int motion_x, int motion_y, int h, int mb_y)
{
    uint8_t *ptr_y, *ptr_cb, *ptr_cr;
    int mx, my, src_x, src_y, uvsrc_x, uvsrc_y, uvlinesize, linesize, sx, sy, uvsx, uvsy;
    const int lowres= s->avctx->lowres;
    const int op_index= FFMIN(lowres-1+s->chroma_x_shift, 2);
    const int block_s= 8>>lowres;
    const int s_mask= (2<<lowres)-1;
    const int h_edge_pos = s->h_edge_pos >> lowres;
    const int v_edge_pos = s->v_edge_pos >> lowres;
    linesize   = s->current_picture.f.linesize[0] << field_based;
    uvlinesize = s->current_picture.f.linesize[1] << field_based;

    if(s->quarter_sample){ //FIXME obviously not perfect but qpel will not work in lowres anyway
        motion_x/=2;
        motion_y/=2;
    }

    if(field_based){
        motion_y += (bottom_field - field_select)*((1<<lowres)-1);
    }

    sx= motion_x & s_mask;
    sy= motion_y & s_mask;
    src_x = s->mb_x*2*block_s               + (motion_x >> (lowres+1));
    src_y =(   mb_y*2*block_s>>field_based) + (motion_y >> (lowres+1));

    if (s->out_format == FMT_H263) {
        uvsx = ((motion_x>>1) & s_mask) | (sx&1);
        uvsy = ((motion_y>>1) & s_mask) | (sy&1);
        uvsrc_x = src_x>>1;
        uvsrc_y = src_y>>1;
    }else if(s->out_format == FMT_H261){//even chroma mv's are full pel in H261
        mx = motion_x / 4;
        my = motion_y / 4;
        uvsx = (2*mx) & s_mask;
        uvsy = (2*my) & s_mask;
        uvsrc_x = s->mb_x*block_s               + (mx >> lowres);
        uvsrc_y =    mb_y*block_s               + (my >> lowres);
    } else {
        if(s->chroma_y_shift){
            mx = motion_x / 2;
            my = motion_y / 2;
            uvsx = mx & s_mask;
            uvsy = my & s_mask;
            uvsrc_x = s->mb_x*block_s               + (mx >> (lowres+1));
            uvsrc_y =(   mb_y*block_s>>field_based) + (my >> (lowres+1));
        } else {
            if(s->chroma_x_shift){
            //Chroma422
                mx = motion_x / 2;
                uvsx = mx & s_mask;
                uvsy = motion_y & s_mask;
                uvsrc_y = src_y;
                uvsrc_x = s->mb_x*block_s               + (mx >> (lowres+1));
            } else {
            //Chroma444
                uvsx = motion_x & s_mask;
                uvsy = motion_y & s_mask;
                uvsrc_x = src_x;
                uvsrc_y = src_y;
            }
        }
    }

    ptr_y  = ref_picture[0] + src_y * linesize + src_x;
    ptr_cb = ref_picture[1] + uvsrc_y * uvlinesize + uvsrc_x;
    ptr_cr = ref_picture[2] + uvsrc_y * uvlinesize + uvsrc_x;

    if(   (unsigned)src_x > h_edge_pos                 - (!!sx) - 2*block_s
       || (unsigned)src_y >(v_edge_pos >> field_based) - (!!sy) - h){
            s->dsp.emulated_edge_mc(s->edge_emu_buffer, ptr_y, s->linesize, 17, 17+field_based,
                             src_x, src_y<<field_based, h_edge_pos, v_edge_pos);
            ptr_y = s->edge_emu_buffer;
            if(!CONFIG_GRAY || !(s->flags&CODEC_FLAG_GRAY)){
                uint8_t *uvbuf= s->edge_emu_buffer+18*s->linesize;
                s->dsp.emulated_edge_mc(uvbuf  , ptr_cb, s->uvlinesize, 9, 9+field_based,
                                 uvsrc_x, uvsrc_y<<field_based, h_edge_pos>>1, v_edge_pos>>1);
                s->dsp.emulated_edge_mc(uvbuf+16, ptr_cr, s->uvlinesize, 9, 9+field_based,
                                 uvsrc_x, uvsrc_y<<field_based, h_edge_pos>>1, v_edge_pos>>1);
                ptr_cb= uvbuf;
                ptr_cr= uvbuf+16;
            }
    }

    if(bottom_field){ //FIXME use this for field pix too instead of the obnoxious hack which changes picture.f.data
        dest_y += s->linesize;
        dest_cb+= s->uvlinesize;
        dest_cr+= s->uvlinesize;
    }

    if(field_select){
        ptr_y += s->linesize;
        ptr_cb+= s->uvlinesize;
        ptr_cr+= s->uvlinesize;
    }

    sx= (sx << 2) >> lowres;
    sy= (sy << 2) >> lowres;
    pix_op[lowres-1](dest_y, ptr_y, linesize, h, sx, sy);

    if(!CONFIG_GRAY || !(s->flags&CODEC_FLAG_GRAY)){
        uvsx= (uvsx << 2) >> lowres;
        uvsy= (uvsy << 2) >> lowres;
        if(h >> s->chroma_y_shift){
            pix_op[op_index](dest_cb, ptr_cb, uvlinesize, h >> s->chroma_y_shift, uvsx, uvsy);
            pix_op[op_index](dest_cr, ptr_cr, uvlinesize, h >> s->chroma_y_shift, uvsx, uvsy);
        }
    }
    //FIXME h261 lowres loop filter
}

static inline void chroma_4mv_motion_lowres(MpegEncContext *s,
                                     uint8_t *dest_cb, uint8_t *dest_cr,
                                     uint8_t **ref_picture,
                                     h264_chroma_mc_func *pix_op,
                                     int mx, int my){
    const int lowres= s->avctx->lowres;
    const int op_index= FFMIN(lowres, 2);
    const int block_s= 8>>lowres;
    const int s_mask= (2<<lowres)-1;
    const int h_edge_pos = s->h_edge_pos >> (lowres+1);
    const int v_edge_pos = s->v_edge_pos >> (lowres+1);
    int emu=0, src_x, src_y, offset, sx, sy;
    uint8_t *ptr;

    if(s->quarter_sample){
        mx/=2;
        my/=2;
    }

    /* In case of 8X8, we construct a single chroma motion vector
       with a special rounding */
    mx= ff_h263_round_chroma(mx);
    my= ff_h263_round_chroma(my);

    sx= mx & s_mask;
    sy= my & s_mask;
    src_x = s->mb_x*block_s + (mx >> (lowres+1));
    src_y = s->mb_y*block_s + (my >> (lowres+1));

    offset = src_y * s->uvlinesize + src_x;
    ptr = ref_picture[1] + offset;
    if(s->flags&CODEC_FLAG_EMU_EDGE){
        if(   (unsigned)src_x > h_edge_pos - (!!sx) - block_s
           || (unsigned)src_y > v_edge_pos - (!!sy) - block_s){
            s->dsp.emulated_edge_mc(s->edge_emu_buffer, ptr, s->uvlinesize, 9, 9, src_x, src_y, h_edge_pos, v_edge_pos);
            ptr= s->edge_emu_buffer;
            emu=1;
        }
    }
    sx= (sx << 2) >> lowres;
    sy= (sy << 2) >> lowres;
    pix_op[op_index](dest_cb, ptr, s->uvlinesize, block_s, sx, sy);

    ptr = ref_picture[2] + offset;
    if(emu){
        s->dsp.emulated_edge_mc(s->edge_emu_buffer, ptr, s->uvlinesize, 9, 9, src_x, src_y, h_edge_pos, v_edge_pos);
        ptr= s->edge_emu_buffer;
    }
    pix_op[op_index](dest_cr, ptr, s->uvlinesize, block_s, sx, sy);
}

/**
 * motion compensation of a single macroblock
 * @param s context
 * @param dest_y luma destination pointer
 * @param dest_cb chroma cb/u destination pointer
 * @param dest_cr chroma cr/v destination pointer
 * @param dir direction (0->forward, 1->backward)
 * @param ref_picture array[3] of pointers to the 3 planes of the reference picture
 * @param pix_op halfpel motion compensation function (average or put normally)
 * the motion vectors are taken from s->mv and the MV type from s->mv_type
 */
static inline void MPV_motion_lowres(MpegEncContext *s,
                              uint8_t *dest_y, uint8_t *dest_cb, uint8_t *dest_cr,
                              int dir, uint8_t **ref_picture,
                              h264_chroma_mc_func *pix_op)
{
    int mx, my;
    int mb_x, mb_y, i;
    const int lowres= s->avctx->lowres;
    const int block_s= 8>>lowres;

    mb_x = s->mb_x;
    mb_y = s->mb_y;

    switch(s->mv_type) {
    case MV_TYPE_16X16:
        mpeg_motion_lowres(s, dest_y, dest_cb, dest_cr,
                    0, 0, 0,
                    ref_picture, pix_op,
                    s->mv[dir][0][0], s->mv[dir][0][1], 2*block_s, mb_y);
        break;
    case MV_TYPE_8X8:
        mx = 0;
        my = 0;
            for(i=0;i<4;i++) {
                hpel_motion_lowres(s, dest_y + ((i & 1) + (i >> 1) * s->linesize)*block_s,
                            ref_picture[0], 0, 0,
                            (2*mb_x + (i & 1))*block_s, (2*mb_y + (i >>1))*block_s,
                            s->width, s->height, s->linesize,
                            s->h_edge_pos >> lowres, s->v_edge_pos >> lowres,
                            block_s, block_s, pix_op,
                            s->mv[dir][i][0], s->mv[dir][i][1]);

                mx += s->mv[dir][i][0];
                my += s->mv[dir][i][1];
            }

        if(!CONFIG_GRAY || !(s->flags&CODEC_FLAG_GRAY))
            chroma_4mv_motion_lowres(s, dest_cb, dest_cr, ref_picture, pix_op, mx, my);
        break;
    case MV_TYPE_FIELD:
        if (s->picture_structure == PICT_FRAME) {
            /* top field */
            mpeg_motion_lowres(s, dest_y, dest_cb, dest_cr,
                        1, 0, s->field_select[dir][0],
                        ref_picture, pix_op,
                        s->mv[dir][0][0], s->mv[dir][0][1], block_s, mb_y);
            /* bottom field */
            mpeg_motion_lowres(s, dest_y, dest_cb, dest_cr,
                        1, 1, s->field_select[dir][1],
                        ref_picture, pix_op,
                        s->mv[dir][1][0], s->mv[dir][1][1], block_s, mb_y);
        } else {
            if(s->picture_structure != s->field_select[dir][0] + 1 && s->pict_type != AV_PICTURE_TYPE_B && !s->first_field){
                ref_picture = s->current_picture_ptr->f.data;
            }

            mpeg_motion_lowres(s, dest_y, dest_cb, dest_cr,
                        0, 0, s->field_select[dir][0],
                        ref_picture, pix_op,
                        s->mv[dir][0][0], s->mv[dir][0][1], 2*block_s, mb_y>>1);
        }
        break;
    case MV_TYPE_16X8:
        for(i=0; i<2; i++){
            uint8_t ** ref2picture;

            if(s->picture_structure == s->field_select[dir][i] + 1 || s->pict_type == AV_PICTURE_TYPE_B || s->first_field){
                ref2picture= ref_picture;
            }else{
                ref2picture = s->current_picture_ptr->f.data;
            }

            mpeg_motion_lowres(s, dest_y, dest_cb, dest_cr,
                        0, 0, s->field_select[dir][i],
                        ref2picture, pix_op,
                        s->mv[dir][i][0], s->mv[dir][i][1] + 2*block_s*i, block_s, mb_y>>1);

            dest_y += 2*block_s*s->linesize;
            dest_cb+= (2*block_s>>s->chroma_y_shift)*s->uvlinesize;
            dest_cr+= (2*block_s>>s->chroma_y_shift)*s->uvlinesize;
        }
        break;
    case MV_TYPE_DMV:
        if(s->picture_structure == PICT_FRAME){
            for(i=0; i<2; i++){
                int j;
                for(j=0; j<2; j++){
                    mpeg_motion_lowres(s, dest_y, dest_cb, dest_cr,
                                1, j, j^i,
                                ref_picture, pix_op,
                                s->mv[dir][2*i + j][0], s->mv[dir][2*i + j][1], block_s, mb_y);
                }
                pix_op = s->dsp.avg_h264_chroma_pixels_tab;
            }
        }else{
            for(i=0; i<2; i++){
                mpeg_motion_lowres(s, dest_y, dest_cb, dest_cr,
                            0, 0, s->picture_structure != i+1,
                            ref_picture, pix_op,
                            s->mv[dir][2*i][0],s->mv[dir][2*i][1],2*block_s, mb_y>>1);

                // after put we make avg of the same block
                pix_op = s->dsp.avg_h264_chroma_pixels_tab;

                //opposite parity is always in the same frame if this is second field
                if(!s->first_field){
                    ref_picture = s->current_picture_ptr->f.data;
                }
            }
        }
    break;
    default: assert(0);
    }
}

/**
 * find the lowest MB row referenced in the MVs
 */
int MPV_lowest_referenced_row(MpegEncContext *s, int dir)
{
    int my_max = INT_MIN, my_min = INT_MAX, qpel_shift = !s->quarter_sample;
    int my, off, i, mvs;

    if (s->picture_structure != PICT_FRAME) goto unhandled;

    switch (s->mv_type) {
        case MV_TYPE_16X16:
            mvs = 1;
            break;
        case MV_TYPE_16X8:
            mvs = 2;
            break;
        case MV_TYPE_8X8:
            mvs = 4;
            break;
        default:
            goto unhandled;
    }

    for (i = 0; i < mvs; i++) {
        my = s->mv[dir][i][1]<<qpel_shift;
        my_max = FFMAX(my_max, my);
        my_min = FFMIN(my_min, my);
    }

    off = (FFMAX(-my_min, my_max) + 63) >> 6;

    return FFMIN(FFMAX(s->mb_y + off, 0), s->mb_height-1);
unhandled:
    return s->mb_height-1;
}

/* put block[] to dest[] */
static inline void put_dct(MpegEncContext *s,
                           DCTELEM *block, int i, uint8_t *dest, int line_size, int qscale)
{
    s->dct_unquantize_intra(s, block, i, qscale);
    s->dsp.idct_put (dest, line_size, block);
}

/* add block[] to dest[] */
static inline void add_dct(MpegEncContext *s,
                           DCTELEM *block, int i, uint8_t *dest, int line_size)
{
    if (s->block_last_index[i] >= 0) {
        s->dsp.idct_add (dest, line_size, block);
    }
}

static inline void add_dequant_dct(MpegEncContext *s,
                           DCTELEM *block, int i, uint8_t *dest, int line_size, int qscale)
{
    if (s->block_last_index[i] >= 0) {
        s->dct_unquantize_inter(s, block, i, qscale);

        s->dsp.idct_add (dest, line_size, block);
    }
}

/**
 * Clean dc, ac, coded_block for the current non-intra MB.
 */
void ff_clean_intra_table_entries(MpegEncContext *s)
{
    int wrap = s->b8_stride;
    int xy = s->block_index[0];

    s->dc_val[0][xy           ] =
    s->dc_val[0][xy + 1       ] =
    s->dc_val[0][xy     + wrap] =
    s->dc_val[0][xy + 1 + wrap] = 1024;
    /* ac pred */
    memset(s->ac_val[0][xy       ], 0, 32 * sizeof(int16_t));
    memset(s->ac_val[0][xy + wrap], 0, 32 * sizeof(int16_t));
    if (s->msmpeg4_version>=3) {
        s->coded_block[xy           ] =
        s->coded_block[xy + 1       ] =
        s->coded_block[xy     + wrap] =
        s->coded_block[xy + 1 + wrap] = 0;
    }
    /* chroma */
    wrap = s->mb_stride;
    xy = s->mb_x + s->mb_y * wrap;
    s->dc_val[1][xy] =
    s->dc_val[2][xy] = 1024;
    /* ac pred */
    memset(s->ac_val[1][xy], 0, 16 * sizeof(int16_t));
    memset(s->ac_val[2][xy], 0, 16 * sizeof(int16_t));

    s->mbintra_table[xy]= 0;
}

/* generic function called after a macroblock has been parsed by the
   decoder or after it has been encoded by the encoder.

   Important variables used:
   s->mb_intra : true if intra macroblock
   s->mv_dir   : motion vector direction
   s->mv_type  : motion vector type
   s->mv       : motion vector
   s->interlaced_dct : true if interlaced dct used (mpeg2)
 */
static av_always_inline
void MPV_decode_mb_internal(MpegEncContext *s, DCTELEM block[12][64],
                            int lowres_flag, int is_mpeg12)
{
    const int mb_xy = s->mb_y * s->mb_stride + s->mb_x;
    if(CONFIG_MPEG_XVMC_DECODER && s->avctx->xvmc_acceleration){
        ff_xvmc_decode_mb(s);//xvmc uses pblocks
        return;
    }

    if(s->avctx->debug&FF_DEBUG_DCT_COEFF) {
       /* save DCT coefficients */
       int i,j;
       DCTELEM *dct = &s->current_picture.f.dct_coeff[mb_xy * 64 * 6];
       av_log(s->avctx, AV_LOG_DEBUG, "DCT coeffs of MB at %dx%d:\n", s->mb_x, s->mb_y);
       for(i=0; i<6; i++){
           for(j=0; j<64; j++){
               *dct++ = block[i][s->dsp.idct_permutation[j]];
               av_log(s->avctx, AV_LOG_DEBUG, "%5d", dct[-1]);
           }
           av_log(s->avctx, AV_LOG_DEBUG, "\n");
       }
    }

    s->current_picture.f.qscale_table[mb_xy] = s->qscale;

    /* update DC predictors for P macroblocks */
    if (!s->mb_intra) {
        if (!is_mpeg12 && (s->h263_pred || s->h263_aic)) {
            if(s->mbintra_table[mb_xy])
                ff_clean_intra_table_entries(s);
        } else {
            s->last_dc[0] =
            s->last_dc[1] =
            s->last_dc[2] = 128 << s->intra_dc_precision;
        }
    }
    else if (!is_mpeg12 && (s->h263_pred || s->h263_aic))
        s->mbintra_table[mb_xy]=1;

    if ((s->flags&CODEC_FLAG_PSNR) || !(s->encoding && (s->intra_only || s->pict_type==AV_PICTURE_TYPE_B) && s->avctx->mb_decision != FF_MB_DECISION_RD)) { //FIXME precalc
        uint8_t *dest_y, *dest_cb, *dest_cr;
        int dct_linesize, dct_offset;
        op_pixels_func (*op_pix)[4];
        qpel_mc_func (*op_qpix)[16];
        const int linesize   = s->current_picture.f.linesize[0]; //not s->linesize as this would be wrong for field pics
        const int uvlinesize = s->current_picture.f.linesize[1];
        const int readable= s->pict_type != AV_PICTURE_TYPE_B || s->encoding || s->avctx->draw_horiz_band || lowres_flag;
        const int block_size= lowres_flag ? 8>>s->avctx->lowres : 8;

        /* avoid copy if macroblock skipped in last frame too */
        /* skip only during decoding as we might trash the buffers during encoding a bit */
        if(!s->encoding){
            uint8_t *mbskip_ptr = &s->mbskip_table[mb_xy];

            if (s->mb_skipped) {
                s->mb_skipped= 0;
                assert(s->pict_type!=AV_PICTURE_TYPE_I);
                *mbskip_ptr = 1;
            } else if(!s->current_picture.f.reference) {
                *mbskip_ptr = 1;
            } else{
                *mbskip_ptr = 0; /* not skipped */
            }
        }

        dct_linesize = linesize << s->interlaced_dct;
        dct_offset =(s->interlaced_dct)? linesize : linesize*block_size;

        if(readable){
            dest_y=  s->dest[0];
            dest_cb= s->dest[1];
            dest_cr= s->dest[2];
        }else{
            dest_y = s->b_scratchpad;
            dest_cb= s->b_scratchpad+16*linesize;
            dest_cr= s->b_scratchpad+32*linesize;
        }

        if (!s->mb_intra) {
            /* motion handling */
            /* decoding or more than one mb_type (MC was already done otherwise) */
            if(!s->encoding){

                if(HAVE_THREADS && s->avctx->active_thread_type&FF_THREAD_FRAME) {
                    if (s->mv_dir & MV_DIR_FORWARD) {
                        ff_thread_await_progress((AVFrame*)s->last_picture_ptr, MPV_lowest_referenced_row(s, 0), 0);
                    }
                    if (s->mv_dir & MV_DIR_BACKWARD) {
                        ff_thread_await_progress((AVFrame*)s->next_picture_ptr, MPV_lowest_referenced_row(s, 1), 0);
                    }
                }

                if(lowres_flag){
                    h264_chroma_mc_func *op_pix = s->dsp.put_h264_chroma_pixels_tab;

                    if (s->mv_dir & MV_DIR_FORWARD) {
                        MPV_motion_lowres(s, dest_y, dest_cb, dest_cr, 0, s->last_picture.f.data, op_pix);
                        op_pix = s->dsp.avg_h264_chroma_pixels_tab;
                    }
                    if (s->mv_dir & MV_DIR_BACKWARD) {
                        MPV_motion_lowres(s, dest_y, dest_cb, dest_cr, 1, s->next_picture.f.data, op_pix);
                    }
                }else{
                    op_qpix= s->me.qpel_put;
                    if ((!s->no_rounding) || s->pict_type==AV_PICTURE_TYPE_B){
                        op_pix = s->dsp.put_pixels_tab;
                    }else{
                        op_pix = s->dsp.put_no_rnd_pixels_tab;
                    }
                    if (s->mv_dir & MV_DIR_FORWARD) {
                        MPV_motion(s, dest_y, dest_cb, dest_cr, 0, s->last_picture.f.data, op_pix, op_qpix);
                        op_pix = s->dsp.avg_pixels_tab;
                        op_qpix= s->me.qpel_avg;
                    }
                    if (s->mv_dir & MV_DIR_BACKWARD) {
                        MPV_motion(s, dest_y, dest_cb, dest_cr, 1, s->next_picture.f.data, op_pix, op_qpix);
                    }
                }
            }

            /* skip dequant / idct if we are really late ;) */
            if(s->avctx->skip_idct){
                if(  (s->avctx->skip_idct >= AVDISCARD_NONREF && s->pict_type == AV_PICTURE_TYPE_B)
                   ||(s->avctx->skip_idct >= AVDISCARD_NONKEY && s->pict_type != AV_PICTURE_TYPE_I)
                   || s->avctx->skip_idct >= AVDISCARD_ALL)
                    goto skip_idct;
            }

            /* add dct residue */
            if(s->encoding || !(   s->msmpeg4_version || s->codec_id==CODEC_ID_MPEG1VIDEO || s->codec_id==CODEC_ID_MPEG2VIDEO
                                || (s->codec_id==CODEC_ID_MPEG4 && !s->mpeg_quant))){
                add_dequant_dct(s, block[0], 0, dest_y                          , dct_linesize, s->qscale);
                add_dequant_dct(s, block[1], 1, dest_y              + block_size, dct_linesize, s->qscale);
                add_dequant_dct(s, block[2], 2, dest_y + dct_offset             , dct_linesize, s->qscale);
                add_dequant_dct(s, block[3], 3, dest_y + dct_offset + block_size, dct_linesize, s->qscale);

                if(!CONFIG_GRAY || !(s->flags&CODEC_FLAG_GRAY)){
                    if (s->chroma_y_shift){
                        add_dequant_dct(s, block[4], 4, dest_cb, uvlinesize, s->chroma_qscale);
                        add_dequant_dct(s, block[5], 5, dest_cr, uvlinesize, s->chroma_qscale);
                    }else{
                        dct_linesize >>= 1;
                        dct_offset >>=1;
                        add_dequant_dct(s, block[4], 4, dest_cb,              dct_linesize, s->chroma_qscale);
                        add_dequant_dct(s, block[5], 5, dest_cr,              dct_linesize, s->chroma_qscale);
                        add_dequant_dct(s, block[6], 6, dest_cb + dct_offset, dct_linesize, s->chroma_qscale);
                        add_dequant_dct(s, block[7], 7, dest_cr + dct_offset, dct_linesize, s->chroma_qscale);
                    }
                }
            } else if(is_mpeg12 || (s->codec_id != CODEC_ID_WMV2)){
                add_dct(s, block[0], 0, dest_y                          , dct_linesize);
                add_dct(s, block[1], 1, dest_y              + block_size, dct_linesize);
                add_dct(s, block[2], 2, dest_y + dct_offset             , dct_linesize);
                add_dct(s, block[3], 3, dest_y + dct_offset + block_size, dct_linesize);

                if(!CONFIG_GRAY || !(s->flags&CODEC_FLAG_GRAY)){
                    if(s->chroma_y_shift){//Chroma420
                        add_dct(s, block[4], 4, dest_cb, uvlinesize);
                        add_dct(s, block[5], 5, dest_cr, uvlinesize);
                    }else{
                        //chroma422
                        dct_linesize = uvlinesize << s->interlaced_dct;
                        dct_offset =(s->interlaced_dct)? uvlinesize : uvlinesize*block_size;

                        add_dct(s, block[4], 4, dest_cb, dct_linesize);
                        add_dct(s, block[5], 5, dest_cr, dct_linesize);
                        add_dct(s, block[6], 6, dest_cb+dct_offset, dct_linesize);
                        add_dct(s, block[7], 7, dest_cr+dct_offset, dct_linesize);
                        if(!s->chroma_x_shift){//Chroma444
                            add_dct(s, block[8], 8, dest_cb+block_size, dct_linesize);
                            add_dct(s, block[9], 9, dest_cr+block_size, dct_linesize);
                            add_dct(s, block[10], 10, dest_cb+block_size+dct_offset, dct_linesize);
                            add_dct(s, block[11], 11, dest_cr+block_size+dct_offset, dct_linesize);
                        }
                    }
                }//fi gray
            }
            else if (CONFIG_WMV2_DECODER || CONFIG_WMV2_ENCODER) {
                ff_wmv2_add_mb(s, block, dest_y, dest_cb, dest_cr);
            }
        } else {
            /* dct only in intra block */
            if(s->encoding || !(s->codec_id==CODEC_ID_MPEG1VIDEO || s->codec_id==CODEC_ID_MPEG2VIDEO)){
                put_dct(s, block[0], 0, dest_y                          , dct_linesize, s->qscale);
                put_dct(s, block[1], 1, dest_y              + block_size, dct_linesize, s->qscale);
                put_dct(s, block[2], 2, dest_y + dct_offset             , dct_linesize, s->qscale);
                put_dct(s, block[3], 3, dest_y + dct_offset + block_size, dct_linesize, s->qscale);

                if(!CONFIG_GRAY || !(s->flags&CODEC_FLAG_GRAY)){
                    if(s->chroma_y_shift){
                        put_dct(s, block[4], 4, dest_cb, uvlinesize, s->chroma_qscale);
                        put_dct(s, block[5], 5, dest_cr, uvlinesize, s->chroma_qscale);
                    }else{
                        dct_offset >>=1;
                        dct_linesize >>=1;
                        put_dct(s, block[4], 4, dest_cb,              dct_linesize, s->chroma_qscale);
                        put_dct(s, block[5], 5, dest_cr,              dct_linesize, s->chroma_qscale);
                        put_dct(s, block[6], 6, dest_cb + dct_offset, dct_linesize, s->chroma_qscale);
                        put_dct(s, block[7], 7, dest_cr + dct_offset, dct_linesize, s->chroma_qscale);
                    }
                }
            }else{
                s->dsp.idct_put(dest_y                          , dct_linesize, block[0]);
                s->dsp.idct_put(dest_y              + block_size, dct_linesize, block[1]);
                s->dsp.idct_put(dest_y + dct_offset             , dct_linesize, block[2]);
                s->dsp.idct_put(dest_y + dct_offset + block_size, dct_linesize, block[3]);

                if(!CONFIG_GRAY || !(s->flags&CODEC_FLAG_GRAY)){
                    if(s->chroma_y_shift){
                        s->dsp.idct_put(dest_cb, uvlinesize, block[4]);
                        s->dsp.idct_put(dest_cr, uvlinesize, block[5]);
                    }else{

                        dct_linesize = uvlinesize << s->interlaced_dct;
                        dct_offset =(s->interlaced_dct)? uvlinesize : uvlinesize*block_size;

                        s->dsp.idct_put(dest_cb,              dct_linesize, block[4]);
                        s->dsp.idct_put(dest_cr,              dct_linesize, block[5]);
                        s->dsp.idct_put(dest_cb + dct_offset, dct_linesize, block[6]);
                        s->dsp.idct_put(dest_cr + dct_offset, dct_linesize, block[7]);
                        if(!s->chroma_x_shift){//Chroma444
                            s->dsp.idct_put(dest_cb + block_size,              dct_linesize, block[8]);
                            s->dsp.idct_put(dest_cr + block_size,              dct_linesize, block[9]);
                            s->dsp.idct_put(dest_cb + block_size + dct_offset, dct_linesize, block[10]);
                            s->dsp.idct_put(dest_cr + block_size + dct_offset, dct_linesize, block[11]);
                        }
                    }
                }//gray
            }
        }
skip_idct:
        if(!readable){
            s->dsp.put_pixels_tab[0][0](s->dest[0], dest_y ,   linesize,16);
            s->dsp.put_pixels_tab[s->chroma_x_shift][0](s->dest[1], dest_cb, uvlinesize,16 >> s->chroma_y_shift);
            s->dsp.put_pixels_tab[s->chroma_x_shift][0](s->dest[2], dest_cr, uvlinesize,16 >> s->chroma_y_shift);
        }
    }
}

void MPV_decode_mb(MpegEncContext *s, DCTELEM block[12][64]){
#if !CONFIG_SMALL
    if(s->out_format == FMT_MPEG1) {
        if(s->avctx->lowres) MPV_decode_mb_internal(s, block, 1, 1);
        else                 MPV_decode_mb_internal(s, block, 0, 1);
    } else
#endif
    if(s->avctx->lowres) MPV_decode_mb_internal(s, block, 1, 0);
    else                  MPV_decode_mb_internal(s, block, 0, 0);
}

/**
 * @param h is the normal height, this will be reduced automatically if needed for the last row
 */
void ff_draw_horiz_band(MpegEncContext *s, int y, int h){
    const int field_pic= s->picture_structure != PICT_FRAME;
    if(field_pic){
        h <<= 1;
        y <<= 1;
    }

    if (!s->avctx->hwaccel
       && !(s->avctx->codec->capabilities&CODEC_CAP_HWACCEL_VDPAU)
       && s->unrestricted_mv
       && s->current_picture.f.reference
       && !s->intra_only
       && !(s->flags&CODEC_FLAG_EMU_EDGE)) {
        int sides = 0, edge_h;
        int hshift = av_pix_fmt_descriptors[s->avctx->pix_fmt].log2_chroma_w;
        int vshift = av_pix_fmt_descriptors[s->avctx->pix_fmt].log2_chroma_h;
        if (y==0) sides |= EDGE_TOP;
        if (y + h >= s->v_edge_pos) sides |= EDGE_BOTTOM;

        edge_h= FFMIN(h, s->v_edge_pos - y);

        s->dsp.draw_edges(s->current_picture_ptr->f.data[0] +  y         *s->linesize,
                          s->linesize,           s->h_edge_pos,         edge_h,
                          EDGE_WIDTH,            EDGE_WIDTH,            sides);
        s->dsp.draw_edges(s->current_picture_ptr->f.data[1] + (y>>vshift)*s->uvlinesize,
                          s->uvlinesize,         s->h_edge_pos>>hshift, edge_h>>vshift,
                          EDGE_WIDTH>>hshift,    EDGE_WIDTH>>vshift,    sides);
        s->dsp.draw_edges(s->current_picture_ptr->f.data[2] + (y>>vshift)*s->uvlinesize,
                          s->uvlinesize,         s->h_edge_pos>>hshift, edge_h>>vshift,
                          EDGE_WIDTH>>hshift,    EDGE_WIDTH>>vshift,    sides);
    }

    h= FFMIN(h, s->avctx->height - y);

    if(field_pic && s->first_field && !(s->avctx->slice_flags&SLICE_FLAG_ALLOW_FIELD)) return;

    if (s->avctx->draw_horiz_band) {
        AVFrame *src;
        int offset[AV_NUM_DATA_POINTERS];
        int i;

        if(s->pict_type==AV_PICTURE_TYPE_B || s->low_delay || (s->avctx->slice_flags&SLICE_FLAG_CODED_ORDER))
            src= (AVFrame*)s->current_picture_ptr;
        else if(s->last_picture_ptr)
            src= (AVFrame*)s->last_picture_ptr;
        else
            return;

        if(s->pict_type==AV_PICTURE_TYPE_B && s->picture_structure == PICT_FRAME && s->out_format != FMT_H264){
            for (i = 0; i < AV_NUM_DATA_POINTERS; i++)
                offset[i] = 0;
        }else{
            offset[0]= y * s->linesize;
            offset[1]=
            offset[2]= (y >> s->chroma_y_shift) * s->uvlinesize;
            for (i = 3; i < AV_NUM_DATA_POINTERS; i++)
                offset[i] = 0;
        }

        emms_c();

        s->avctx->draw_horiz_band(s->avctx, src, offset,
                                  y, s->picture_structure, h);
    }
}

void ff_init_block_index(MpegEncContext *s){ //FIXME maybe rename
    const int linesize   = s->current_picture.f.linesize[0]; //not s->linesize as this would be wrong for field pics
    const int uvlinesize = s->current_picture.f.linesize[1];
    const int mb_size= 4 - s->avctx->lowres;

    s->block_index[0]= s->b8_stride*(s->mb_y*2    ) - 2 + s->mb_x*2;
    s->block_index[1]= s->b8_stride*(s->mb_y*2    ) - 1 + s->mb_x*2;
    s->block_index[2]= s->b8_stride*(s->mb_y*2 + 1) - 2 + s->mb_x*2;
    s->block_index[3]= s->b8_stride*(s->mb_y*2 + 1) - 1 + s->mb_x*2;
    s->block_index[4]= s->mb_stride*(s->mb_y + 1)                + s->b8_stride*s->mb_height*2 + s->mb_x - 1;
    s->block_index[5]= s->mb_stride*(s->mb_y + s->mb_height + 2) + s->b8_stride*s->mb_height*2 + s->mb_x - 1;
    //block_index is not used by mpeg2, so it is not affected by chroma_format

    s->dest[0] = s->current_picture.f.data[0] + ((s->mb_x - 1) <<  mb_size);
    s->dest[1] = s->current_picture.f.data[1] + ((s->mb_x - 1) << (mb_size - s->chroma_x_shift));
    s->dest[2] = s->current_picture.f.data[2] + ((s->mb_x - 1) << (mb_size - s->chroma_x_shift));

    if(!(s->pict_type==AV_PICTURE_TYPE_B && s->avctx->draw_horiz_band && s->picture_structure==PICT_FRAME))
    {
        if(s->picture_structure==PICT_FRAME){
        s->dest[0] += s->mb_y *   linesize << mb_size;
        s->dest[1] += s->mb_y * uvlinesize << (mb_size - s->chroma_y_shift);
        s->dest[2] += s->mb_y * uvlinesize << (mb_size - s->chroma_y_shift);
        }else{
            s->dest[0] += (s->mb_y>>1) *   linesize << mb_size;
            s->dest[1] += (s->mb_y>>1) * uvlinesize << (mb_size - s->chroma_y_shift);
            s->dest[2] += (s->mb_y>>1) * uvlinesize << (mb_size - s->chroma_y_shift);
            assert((s->mb_y&1) == (s->picture_structure == PICT_BOTTOM_FIELD));
        }
    }
}

void ff_mpeg_flush(AVCodecContext *avctx){
    int i;
    MpegEncContext *s = avctx->priv_data;

    if(s==NULL || s->picture==NULL)
        return;

    for(i=0; i<s->picture_count; i++){
       if (s->picture[i].f.data[0] &&
           (s->picture[i].f.type == FF_BUFFER_TYPE_INTERNAL ||
            s->picture[i].f.type == FF_BUFFER_TYPE_USER))
        free_frame_buffer(s, &s->picture[i]);
    }
    s->current_picture_ptr = s->last_picture_ptr = s->next_picture_ptr = NULL;

    s->mb_x= s->mb_y= 0;
    s->closed_gop= 0;

    s->parse_context.state= -1;
    s->parse_context.frame_start_found= 0;
    s->parse_context.overread= 0;
    s->parse_context.overread_index= 0;
    s->parse_context.index= 0;
    s->parse_context.last_index= 0;
    s->bitstream_buffer_size=0;
    s->pp_time=0;
}

static void dct_unquantize_mpeg1_intra_c(MpegEncContext *s,
                                   DCTELEM *block, int n, int qscale)
{
    int i, level, nCoeffs;
    const uint16_t *quant_matrix;

    nCoeffs= s->block_last_index[n];

    if (n < 4)
        block[0] = block[0] * s->y_dc_scale;
    else
        block[0] = block[0] * s->c_dc_scale;
    /* XXX: only mpeg1 */
    quant_matrix = s->intra_matrix;
    for(i=1;i<=nCoeffs;i++) {
        int j= s->intra_scantable.permutated[i];
        level = block[j];
        if (level) {
            if (level < 0) {
                level = -level;
                level = (int)(level * qscale * quant_matrix[j]) >> 3;
                level = (level - 1) | 1;
                level = -level;
            } else {
                level = (int)(level * qscale * quant_matrix[j]) >> 3;
                level = (level - 1) | 1;
            }
            block[j] = level;
        }
    }
}

static void dct_unquantize_mpeg1_inter_c(MpegEncContext *s,
                                   DCTELEM *block, int n, int qscale)
{
    int i, level, nCoeffs;
    const uint16_t *quant_matrix;

    nCoeffs= s->block_last_index[n];

    quant_matrix = s->inter_matrix;
    for(i=0; i<=nCoeffs; i++) {
        int j= s->intra_scantable.permutated[i];
        level = block[j];
        if (level) {
            if (level < 0) {
                level = -level;
                level = (((level << 1) + 1) * qscale *
                         ((int) (quant_matrix[j]))) >> 4;
                level = (level - 1) | 1;
                level = -level;
            } else {
                level = (((level << 1) + 1) * qscale *
                         ((int) (quant_matrix[j]))) >> 4;
                level = (level - 1) | 1;
            }
            block[j] = level;
        }
    }
}

static void dct_unquantize_mpeg2_intra_c(MpegEncContext *s,
                                   DCTELEM *block, int n, int qscale)
{
    int i, level, nCoeffs;
    const uint16_t *quant_matrix;

    if(s->alternate_scan) nCoeffs= 63;
    else nCoeffs= s->block_last_index[n];

    if (n < 4)
        block[0] = block[0] * s->y_dc_scale;
    else
        block[0] = block[0] * s->c_dc_scale;
    quant_matrix = s->intra_matrix;
    for(i=1;i<=nCoeffs;i++) {
        int j= s->intra_scantable.permutated[i];
        level = block[j];
        if (level) {
            if (level < 0) {
                level = -level;
                level = (int)(level * qscale * quant_matrix[j]) >> 3;
                level = -level;
            } else {
                level = (int)(level * qscale * quant_matrix[j]) >> 3;
            }
            block[j] = level;
        }
    }
}

static void dct_unquantize_mpeg2_intra_bitexact(MpegEncContext *s,
                                   DCTELEM *block, int n, int qscale)
{
    int i, level, nCoeffs;
    const uint16_t *quant_matrix;
    int sum=-1;

    if(s->alternate_scan) nCoeffs= 63;
    else nCoeffs= s->block_last_index[n];

    if (n < 4)
        block[0] = block[0] * s->y_dc_scale;
    else
        block[0] = block[0] * s->c_dc_scale;
    quant_matrix = s->intra_matrix;
    for(i=1;i<=nCoeffs;i++) {
        int j= s->intra_scantable.permutated[i];
        level = block[j];
        if (level) {
            if (level < 0) {
                level = -level;
                level = (int)(level * qscale * quant_matrix[j]) >> 3;
                level = -level;
            } else {
                level = (int)(level * qscale * quant_matrix[j]) >> 3;
            }
            block[j] = level;
            sum+=level;
        }
    }
    block[63]^=sum&1;
}

static void dct_unquantize_mpeg2_inter_c(MpegEncContext *s,
                                   DCTELEM *block, int n, int qscale)
{
    int i, level, nCoeffs;
    const uint16_t *quant_matrix;
    int sum=-1;

    if(s->alternate_scan) nCoeffs= 63;
    else nCoeffs= s->block_last_index[n];

    quant_matrix = s->inter_matrix;
    for(i=0; i<=nCoeffs; i++) {
        int j= s->intra_scantable.permutated[i];
        level = block[j];
        if (level) {
            if (level < 0) {
                level = -level;
                level = (((level << 1) + 1) * qscale *
                         ((int) (quant_matrix[j]))) >> 4;
                level = -level;
            } else {
                level = (((level << 1) + 1) * qscale *
                         ((int) (quant_matrix[j]))) >> 4;
            }
            block[j] = level;
            sum+=level;
        }
    }
    block[63]^=sum&1;
}

static void dct_unquantize_h263_intra_c(MpegEncContext *s,
                                  DCTELEM *block, int n, int qscale)
{
    int i, level, qmul, qadd;
    int nCoeffs;

    assert(s->block_last_index[n]>=0);

    qmul = qscale << 1;

    if (!s->h263_aic) {
        if (n < 4)
            block[0] = block[0] * s->y_dc_scale;
        else
            block[0] = block[0] * s->c_dc_scale;
        qadd = (qscale - 1) | 1;
    }else{
        qadd = 0;
    }
    if(s->ac_pred)
        nCoeffs=63;
    else
        nCoeffs= s->inter_scantable.raster_end[ s->block_last_index[n] ];

    for(i=1; i<=nCoeffs; i++) {
        level = block[i];
        if (level) {
            if (level < 0) {
                level = level * qmul - qadd;
            } else {
                level = level * qmul + qadd;
            }
            block[i] = level;
        }
    }
}

static void dct_unquantize_h263_inter_c(MpegEncContext *s,
                                  DCTELEM *block, int n, int qscale)
{
    int i, level, qmul, qadd;
    int nCoeffs;

    assert(s->block_last_index[n]>=0);

    qadd = (qscale - 1) | 1;
    qmul = qscale << 1;

    nCoeffs= s->inter_scantable.raster_end[ s->block_last_index[n] ];

    for(i=0; i<=nCoeffs; i++) {
        level = block[i];
        if (level) {
            if (level < 0) {
                level = level * qmul - qadd;
            } else {
                level = level * qmul + qadd;
            }
            block[i] = level;
        }
    }
}

/**
 * set qscale and update qscale dependent variables.
 */
void ff_set_qscale(MpegEncContext * s, int qscale)
{
    if (qscale < 1)
        qscale = 1;
    else if (qscale > 31)
        qscale = 31;

    s->qscale = qscale;
    s->chroma_qscale= s->chroma_qscale_table[qscale];

    s->y_dc_scale= s->y_dc_scale_table[ qscale ];
    s->c_dc_scale= s->c_dc_scale_table[ s->chroma_qscale ];
}

void MPV_report_decode_progress(MpegEncContext *s)
{
    if (s->pict_type != AV_PICTURE_TYPE_B && !s->partitioned_frame && !s->error_occurred)
        ff_thread_report_progress((AVFrame*)s->current_picture_ptr, s->mb_y, 0);
}<|MERGE_RESOLUTION|>--- conflicted
+++ resolved
@@ -825,10 +825,6 @@
         /* init macroblock skip table */
         FF_ALLOCZ_OR_GOTO(s->avctx, s->mbskip_table, mb_array_size + 2, fail);
         // Note the + 1 is for  a quicker mpeg4 slice_end detection
-<<<<<<< HEAD
-        FF_ALLOCZ_OR_GOTO(s->avctx, s->prev_pict_types, PREV_PICT_TYPES_BUFFER_SIZE, fail);
-=======
->>>>>>> 2a216ca2
 
         s->parse_context.state = -1;
         if ((s->avctx->debug & (FF_DEBUG_VIS_QP | FF_DEBUG_VIS_MB_TYPE)) ||
