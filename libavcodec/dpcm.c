--- conflicted
+++ resolved
@@ -288,11 +288,7 @@
     }
     case CODEC_ID_SOL_DPCM:
         if (avctx->codec_tag != 3) {
-<<<<<<< HEAD
-            uint8_t *output_samples_u8 = output_samples;
-=======
             uint8_t *output_samples_u8 = s->frame.data[0];
->>>>>>> ccc27e21
             while (buf < buf_end) {
                 uint8_t n = *buf++;
 
