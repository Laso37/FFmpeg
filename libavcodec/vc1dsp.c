--- conflicted
+++ resolved
@@ -26,12 +26,9 @@
  */
 
 #include "vc1dsp.h"
-<<<<<<< HEAD
 #include "libavutil/avassert.h"
-=======
 #include "libavutil/common.h"
 
->>>>>>> 232e35de
 
 /** Apply overlap transform to horizontal edge
 */
