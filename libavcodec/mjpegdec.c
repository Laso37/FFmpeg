/*
 * MJPEG decoder
 * Copyright (c) 2000, 2001 Fabrice Bellard
 * Copyright (c) 2003 Alex Beregszaszi
 * Copyright (c) 2003-2004 Michael Niedermayer
 *
 * Support for external huffman table, various fixes (AVID workaround),
 * aspecting, new decode_frame mechanism and apple mjpeg-b support
 *                                  by Alex Beregszaszi
 *
 * This file is part of FFmpeg.
 *
 * FFmpeg is free software; you can redistribute it and/or
 * modify it under the terms of the GNU Lesser General Public
 * License as published by the Free Software Foundation; either
 * version 2.1 of the License, or (at your option) any later version.
 *
 * FFmpeg is distributed in the hope that it will be useful,
 * but WITHOUT ANY WARRANTY; without even the implied warranty of
 * MERCHANTABILITY or FITNESS FOR A PARTICULAR PURPOSE.  See the GNU
 * Lesser General Public License for more details.
 *
 * You should have received a copy of the GNU Lesser General Public
 * License along with FFmpeg; if not, write to the Free Software
 * Foundation, Inc., 51 Franklin Street, Fifth Floor, Boston, MA 02110-1301 USA
 */

/**
 * @file
 * MJPEG decoder.
 */

#include "libavutil/imgutils.h"
#include "libavutil/avassert.h"
#include "libavutil/opt.h"
#include "avcodec.h"
#include "copy_block.h"
#include "internal.h"
#include "mjpeg.h"
#include "mjpegdec.h"
#include "jpeglsdec.h"


static int build_vlc(VLC *vlc, const uint8_t *bits_table,
                     const uint8_t *val_table, int nb_codes,
                     int use_static, int is_ac)
{
    uint8_t huff_size[256] = { 0 };
    uint16_t huff_code[256];
    uint16_t huff_sym[256];
    int i;

    av_assert0(nb_codes <= 256);

    ff_mjpeg_build_huffman_codes(huff_size, huff_code, bits_table, val_table);

    for (i = 0; i < 256; i++)
        huff_sym[i] = i + 16 * is_ac;

    if (is_ac)
        huff_sym[0] = 16 * 256;

    return ff_init_vlc_sparse(vlc, 9, nb_codes, huff_size, 1, 1,
                              huff_code, 2, 2, huff_sym, 2, 2, use_static);
}

static void build_basic_mjpeg_vlc(MJpegDecodeContext *s)
{
    build_vlc(&s->vlcs[0][0], avpriv_mjpeg_bits_dc_luminance,
              avpriv_mjpeg_val_dc, 12, 0, 0);
    build_vlc(&s->vlcs[0][1], avpriv_mjpeg_bits_dc_chrominance,
              avpriv_mjpeg_val_dc, 12, 0, 0);
    build_vlc(&s->vlcs[1][0], avpriv_mjpeg_bits_ac_luminance,
              avpriv_mjpeg_val_ac_luminance, 251, 0, 1);
    build_vlc(&s->vlcs[1][1], avpriv_mjpeg_bits_ac_chrominance,
              avpriv_mjpeg_val_ac_chrominance, 251, 0, 1);
    build_vlc(&s->vlcs[2][0], avpriv_mjpeg_bits_ac_luminance,
              avpriv_mjpeg_val_ac_luminance, 251, 0, 0);
    build_vlc(&s->vlcs[2][1], avpriv_mjpeg_bits_ac_chrominance,
              avpriv_mjpeg_val_ac_chrominance, 251, 0, 0);
}

av_cold int ff_mjpeg_decode_init(AVCodecContext *avctx)
{
    MJpegDecodeContext *s = avctx->priv_data;

    if (!s->picture_ptr)
        s->picture_ptr = &s->picture;
    avcodec_get_frame_defaults(&s->picture);

    s->avctx = avctx;
    ff_hpeldsp_init(&s->hdsp, avctx->flags);
    ff_dsputil_init(&s->dsp, avctx);
    ff_init_scantable(s->dsp.idct_permutation, &s->scantable, ff_zigzag_direct);
    s->buffer_size   = 0;
    s->buffer        = NULL;
    s->start_code    = -1;
    s->first_picture = 1;
    s->got_picture   = 0;
    s->org_height    = avctx->coded_height;
    avctx->chroma_sample_location = AVCHROMA_LOC_CENTER;

    build_basic_mjpeg_vlc(s);

    if (s->extern_huff) {
        av_log(avctx, AV_LOG_INFO, "using external huffman table\n");
        init_get_bits(&s->gb, avctx->extradata, avctx->extradata_size * 8);
        if (ff_mjpeg_decode_dht(s)) {
            av_log(avctx, AV_LOG_ERROR,
                   "error using external huffman table, switching back to internal\n");
            build_basic_mjpeg_vlc(s);
        }
    }
    if (avctx->field_order == AV_FIELD_BB) { /* quicktime icefloe 019 */
        s->interlace_polarity = 1;           /* bottom field first */
        av_log(avctx, AV_LOG_DEBUG, "bottom field first\n");
    }
    if (avctx->codec->id == AV_CODEC_ID_AMV)
        s->flipped = 1;

    return 0;
}


/* quantize tables */
int ff_mjpeg_decode_dqt(MJpegDecodeContext *s)
{
    int len, index, i, j;

    len = get_bits(&s->gb, 16) - 2;

    while (len >= 65) {
        int pr = get_bits(&s->gb, 4);
        if (pr > 1) {
            av_log(s->avctx, AV_LOG_ERROR, "dqt: invalid precision\n");
            return AVERROR_INVALIDDATA;
        }
        index = get_bits(&s->gb, 4);
        if (index >= 4)
            return -1;
        av_log(s->avctx, AV_LOG_DEBUG, "index=%d\n", index);
        /* read quant table */
        for (i = 0; i < 64; i++) {
            j = s->scantable.permutated[i];
            s->quant_matrixes[index][j] = get_bits(&s->gb, pr ? 16 : 8);
        }

        // XXX FIXME finetune, and perhaps add dc too
        s->qscale[index] = FFMAX(s->quant_matrixes[index][s->scantable.permutated[1]],
                                 s->quant_matrixes[index][s->scantable.permutated[8]]) >> 1;
        av_log(s->avctx, AV_LOG_DEBUG, "qscale[%d]: %d\n",
               index, s->qscale[index]);
        len -= 65;
    }
    return 0;
}

/* decode huffman tables and build VLC decoders */
int ff_mjpeg_decode_dht(MJpegDecodeContext *s)
{
    int len, index, i, class, n, v, code_max;
    uint8_t bits_table[17];
    uint8_t val_table[256];
    int ret = 0;

    len = get_bits(&s->gb, 16) - 2;

    while (len > 0) {
        if (len < 17)
            return AVERROR_INVALIDDATA;
        class = get_bits(&s->gb, 4);
        if (class >= 2)
            return AVERROR_INVALIDDATA;
        index = get_bits(&s->gb, 4);
        if (index >= 4)
            return AVERROR_INVALIDDATA;
        n = 0;
        for (i = 1; i <= 16; i++) {
            bits_table[i] = get_bits(&s->gb, 8);
            n += bits_table[i];
        }
        len -= 17;
        if (len < n || n > 256)
            return AVERROR_INVALIDDATA;

        code_max = 0;
        for (i = 0; i < n; i++) {
            v = get_bits(&s->gb, 8);
            if (v > code_max)
                code_max = v;
            val_table[i] = v;
        }
        len -= n;

        /* build VLC and flush previous vlc if present */
        ff_free_vlc(&s->vlcs[class][index]);
        av_log(s->avctx, AV_LOG_DEBUG, "class=%d index=%d nb_codes=%d\n",
               class, index, code_max + 1);
        if ((ret = build_vlc(&s->vlcs[class][index], bits_table, val_table,
                             code_max + 1, 0, class > 0)) < 0)
            return ret;

        if (class > 0) {
            ff_free_vlc(&s->vlcs[2][index]);
            if ((ret = build_vlc(&s->vlcs[2][index], bits_table, val_table,
                                 code_max + 1, 0, 0)) < 0)
                return ret;
        }
    }
    return 0;
}

int ff_mjpeg_decode_sof(MJpegDecodeContext *s)
{
    int len, nb_components, i, width, height, pix_fmt_id;
    int h_count[MAX_COMPONENTS];
    int v_count[MAX_COMPONENTS];

    s->cur_scan = 0;
    s->upscale_h = s->upscale_v = 0;

    /* XXX: verify len field validity */
    len     = get_bits(&s->gb, 16);
    s->bits = get_bits(&s->gb, 8);

    if (s->pegasus_rct)
        s->bits = 9;
    if (s->bits == 9 && !s->pegasus_rct)
        s->rct  = 1;    // FIXME ugly

    if (s->bits != 8 && !s->lossless) {
        av_log(s->avctx, AV_LOG_ERROR, "only 8 bits/component accepted\n");
        return -1;
    }

    if(s->lossless && s->avctx->lowres){
        av_log(s->avctx, AV_LOG_ERROR, "lowres is not possible with lossless jpeg\n");
        return -1;
    }

    height = get_bits(&s->gb, 16);
    width  = get_bits(&s->gb, 16);

    // HACK for odd_height.mov
    if (s->interlaced && s->width == width && s->height == height + 1)
        height= s->height;

    av_log(s->avctx, AV_LOG_DEBUG, "sof0: picture: %dx%d\n", width, height);
    if (av_image_check_size(width, height, 0, s->avctx))
        return AVERROR_INVALIDDATA;

    nb_components = get_bits(&s->gb, 8);
    if (nb_components <= 0 ||
        nb_components > MAX_COMPONENTS)
        return -1;
    if (s->interlaced && (s->bottom_field == !s->interlace_polarity)) {
        if (nb_components != s->nb_components) {
            av_log(s->avctx, AV_LOG_ERROR, "nb_components changing in interlaced picture\n");
            return AVERROR_INVALIDDATA;
        }
    }
    if (s->ls && !(s->bits <= 8 || nb_components == 1)) {
        avpriv_report_missing_feature(s->avctx,
                                      "JPEG-LS that is not <= 8 "
                                      "bits/component or 16-bit gray");
        return AVERROR_PATCHWELCOME;
    }
    s->nb_components = nb_components;
    s->h_max         = 1;
    s->v_max         = 1;
    memset(h_count, 0, sizeof(h_count));
    memset(v_count, 0, sizeof(v_count));
    for (i = 0; i < nb_components; i++) {
        /* component id */
        s->component_id[i] = get_bits(&s->gb, 8) - 1;
        h_count[i]         = get_bits(&s->gb, 4);
        v_count[i]         = get_bits(&s->gb, 4);
        /* compute hmax and vmax (only used in interleaved case) */
        if (h_count[i] > s->h_max)
            s->h_max = h_count[i];
        if (v_count[i] > s->v_max)
            s->v_max = v_count[i];
        if (!h_count[i] || !v_count[i]) {
            av_log(s->avctx, AV_LOG_ERROR, "h/v_count is 0\n");
            return -1;
        }
        s->quant_index[i] = get_bits(&s->gb, 8);
        if (s->quant_index[i] >= 4) {
            av_log(s->avctx, AV_LOG_ERROR, "quant_index is invalid\n");
            return AVERROR_INVALIDDATA;
<<<<<<< HEAD
        }
=======
        if (!s->h_count[i] || !s->v_count[i]) {
            av_log(s->avctx, AV_LOG_ERROR,
                   "Invalid sampling factor in component %d %d:%d\n",
                   i, s->h_count[i], s->v_count[i]);
            return AVERROR_INVALIDDATA;
        }

>>>>>>> 8aa35009
        av_log(s->avctx, AV_LOG_DEBUG, "component %d %d:%d id: %d quant:%d\n",
               i, h_count[i], v_count[i],
               s->component_id[i], s->quant_index[i]);
    }

    if (s->ls && (s->h_max > 1 || s->v_max > 1)) {
        avpriv_report_missing_feature(s->avctx, "Subsampling in JPEG-LS");
        return AVERROR_PATCHWELCOME;
    }


    /* if different size, realloc/alloc picture */
    if (   width != s->width || height != s->height
        || memcmp(s->h_count, h_count, sizeof(h_count))
        || memcmp(s->v_count, v_count, sizeof(v_count))) {

        s->width      = width;
        s->height     = height;
        memcpy(s->h_count, h_count, sizeof(h_count));
        memcpy(s->v_count, v_count, sizeof(v_count));
        s->interlaced = 0;
        s->got_picture = 0;

        /* test interlaced mode */
        if (s->first_picture   &&
            s->org_height != 0 &&
            s->height < ((s->org_height * 3) / 4)) {
            s->interlaced                    = 1;
            s->bottom_field                  = s->interlace_polarity;
            s->picture_ptr->interlaced_frame = 1;
            s->picture_ptr->top_field_first  = !s->interlace_polarity;
            height *= 2;
        }

        avcodec_set_dimensions(s->avctx, width, height);

        s->first_picture = 0;
    }

    if (s->interlaced && (s->bottom_field == !s->interlace_polarity)) {
        if (s->progressive) {
            avpriv_request_sample(s->avctx, "progressively coded interlaced picture");
            return AVERROR_INVALIDDATA;
        }
    } else{
        if (s->v_max == 1 && s->h_max == 1 && s->lossless==1 && nb_components==3)
            s->rgb = 1;
        else if (!s->lossless)
            s->rgb = 0;
    /* XXX: not complete test ! */
    pix_fmt_id = (s->h_count[0] << 28) | (s->v_count[0] << 24) |
                 (s->h_count[1] << 20) | (s->v_count[1] << 16) |
                 (s->h_count[2] << 12) | (s->v_count[2] <<  8) |
                 (s->h_count[3] <<  4) |  s->v_count[3];
    av_log(s->avctx, AV_LOG_DEBUG, "pix fmt id %x\n", pix_fmt_id);
    /* NOTE we do not allocate pictures large enough for the possible
     * padding of h/v_count being 4 */
    if (!(pix_fmt_id & 0xD0D0D0D0))
        pix_fmt_id -= (pix_fmt_id & 0xF0F0F0F0) >> 1;
    if (!(pix_fmt_id & 0x0D0D0D0D))
        pix_fmt_id -= (pix_fmt_id & 0x0F0F0F0F) >> 1;

    switch (pix_fmt_id) {
    case 0x11111100:
        if (s->rgb)
            s->avctx->pix_fmt = AV_PIX_FMT_BGR24;
        else {
            if (s->component_id[0] == 'Q' && s->component_id[1] == 'F' && s->component_id[2] == 'A') {
                s->avctx->pix_fmt = AV_PIX_FMT_GBR24P;
            } else {
            s->avctx->pix_fmt = s->cs_itu601 ? AV_PIX_FMT_YUV444P : AV_PIX_FMT_YUVJ444P;
            s->avctx->color_range = s->cs_itu601 ? AVCOL_RANGE_MPEG : AVCOL_RANGE_JPEG;
            }
        }
        av_assert0(s->nb_components == 3);
        break;
    case 0x12121100:
    case 0x22122100:
        s->avctx->pix_fmt = s->cs_itu601 ? AV_PIX_FMT_YUV444P : AV_PIX_FMT_YUVJ444P;
        s->avctx->color_range = s->cs_itu601 ? AVCOL_RANGE_MPEG : AVCOL_RANGE_JPEG;
        s->upscale_v = 2;
        s->upscale_h = (pix_fmt_id == 0x22122100);
        s->chroma_height = s->height;
        break;
    case 0x21211100:
    case 0x22211200:
        s->avctx->pix_fmt = s->cs_itu601 ? AV_PIX_FMT_YUV444P : AV_PIX_FMT_YUVJ444P;
        s->avctx->color_range = s->cs_itu601 ? AVCOL_RANGE_MPEG : AVCOL_RANGE_JPEG;
        s->upscale_v = (pix_fmt_id == 0x22211200);
        s->upscale_h = 2;
        s->chroma_height = s->height;
        break;
    case 0x22221100:
        s->avctx->pix_fmt = s->cs_itu601 ? AV_PIX_FMT_YUV444P : AV_PIX_FMT_YUVJ444P;
        s->avctx->color_range = s->cs_itu601 ? AVCOL_RANGE_MPEG : AVCOL_RANGE_JPEG;
        s->upscale_v = 2;
        s->upscale_h = 2;
        s->chroma_height = s->height / 2;
        break;
    case 0x11000000:
    case 0x13000000:
    case 0x14000000:
    case 0x31000000:
    case 0x33000000:
    case 0x34000000:
    case 0x41000000:
    case 0x43000000:
    case 0x44000000:
        if(s->bits <= 8)
            s->avctx->pix_fmt = AV_PIX_FMT_GRAY8;
        else
            s->avctx->pix_fmt = AV_PIX_FMT_GRAY16;
        break;
    case 0x12111100:
    case 0x22211100:
    case 0x22112100:
        s->avctx->pix_fmt = s->cs_itu601 ? AV_PIX_FMT_YUV440P : AV_PIX_FMT_YUVJ440P;
        s->avctx->color_range = s->cs_itu601 ? AVCOL_RANGE_MPEG : AVCOL_RANGE_JPEG;
        s->upscale_h = (pix_fmt_id == 0x22211100) * 2 + (pix_fmt_id == 0x22112100);
        s->chroma_height = s->height / 2;
        break;
    case 0x21111100:
        s->avctx->pix_fmt = s->cs_itu601 ? AV_PIX_FMT_YUV422P : AV_PIX_FMT_YUVJ422P;
        s->avctx->color_range = s->cs_itu601 ? AVCOL_RANGE_MPEG : AVCOL_RANGE_JPEG;
        break;
    case 0x22121100:
    case 0x22111200:
        s->avctx->pix_fmt = s->cs_itu601 ? AV_PIX_FMT_YUV422P : AV_PIX_FMT_YUVJ422P;
        s->avctx->color_range = s->cs_itu601 ? AVCOL_RANGE_MPEG : AVCOL_RANGE_JPEG;
        s->upscale_v = (pix_fmt_id == 0x22121100) + 1;
        break;
    case 0x22111100:
        s->avctx->pix_fmt = s->cs_itu601 ? AV_PIX_FMT_YUV420P : AV_PIX_FMT_YUVJ420P;
        s->avctx->color_range = s->cs_itu601 ? AVCOL_RANGE_MPEG : AVCOL_RANGE_JPEG;
        break;
    case 0x41111100:
        s->avctx->pix_fmt = AV_PIX_FMT_YUV411P;
        s->avctx->color_range = s->cs_itu601 ? AVCOL_RANGE_MPEG : AVCOL_RANGE_JPEG;
        break;
    default:
        av_log(s->avctx, AV_LOG_ERROR, "Unhandled pixel format 0x%x\n", pix_fmt_id);
        return AVERROR_PATCHWELCOME;
    }
    if ((s->upscale_h || s->upscale_v) && s->avctx->lowres) {
        av_log(s->avctx, AV_LOG_ERROR, "lowres not supported for weird subsampling\n");
        return AVERROR_PATCHWELCOME;
    }
    if (s->ls) {
        s->upscale_h = s->upscale_v = 0;
        if (s->nb_components > 1)
            s->avctx->pix_fmt = AV_PIX_FMT_RGB24;
        else if (s->bits <= 8)
            s->avctx->pix_fmt = AV_PIX_FMT_GRAY8;
        else
            s->avctx->pix_fmt = AV_PIX_FMT_GRAY16;
    }

    av_frame_unref(s->picture_ptr);
    if (ff_get_buffer(s->avctx, s->picture_ptr, AV_GET_BUFFER_FLAG_REF) < 0)
        return -1;
    s->picture_ptr->pict_type = AV_PICTURE_TYPE_I;
    s->picture_ptr->key_frame = 1;
    s->got_picture            = 1;

    for (i = 0; i < 3; i++)
        s->linesize[i] = s->picture_ptr->linesize[i] << s->interlaced;

    av_dlog(s->avctx, "%d %d %d %d %d %d\n",
            s->width, s->height, s->linesize[0], s->linesize[1],
            s->interlaced, s->avctx->height);

    if (len != (8 + (3 * nb_components)))
        av_log(s->avctx, AV_LOG_DEBUG, "decode_sof0: error, len(%d) mismatch\n", len);
    }

    if (s->rgb && !s->lossless && !s->ls) {
        av_log(s->avctx, AV_LOG_ERROR, "Unsupported coding and pixel format combination\n");
        return AVERROR_PATCHWELCOME;
    }

    /* totally blank picture as progressive JPEG will only add details to it */
    if (s->progressive) {
        int bw = (width  + s->h_max * 8 - 1) / (s->h_max * 8);
        int bh = (height + s->v_max * 8 - 1) / (s->v_max * 8);
        for (i = 0; i < s->nb_components; i++) {
            int size = bw * bh * s->h_count[i] * s->v_count[i];
            av_freep(&s->blocks[i]);
            av_freep(&s->last_nnz[i]);
            s->blocks[i]       = av_malloc(size * sizeof(**s->blocks));
            s->last_nnz[i]     = av_mallocz(size * sizeof(**s->last_nnz));
            s->block_stride[i] = bw * s->h_count[i];
        }
        memset(s->coefs_finished, 0, sizeof(s->coefs_finished));
    }
    return 0;
}

static inline int mjpeg_decode_dc(MJpegDecodeContext *s, int dc_index)
{
    int code;
    code = get_vlc2(&s->gb, s->vlcs[0][dc_index].table, 9, 2);
    if (code < 0) {
        av_log(s->avctx, AV_LOG_WARNING,
               "mjpeg_decode_dc: bad vlc: %d:%d (%p)\n",
               0, dc_index, &s->vlcs[0][dc_index]);
        return 0xffff;
    }

    if (code)
        return get_xbits(&s->gb, code);
    else
        return 0;
}

/* decode block and dequantize */
static int decode_block(MJpegDecodeContext *s, int16_t *block, int component,
                        int dc_index, int ac_index, int16_t *quant_matrix)
{
    int code, i, j, level, val;

    /* DC coef */
    val = mjpeg_decode_dc(s, dc_index);
    if (val == 0xffff) {
        av_log(s->avctx, AV_LOG_ERROR, "error dc\n");
        return AVERROR_INVALIDDATA;
    }
    val = val * quant_matrix[0] + s->last_dc[component];
    s->last_dc[component] = val;
    block[0] = val;
    /* AC coefs */
    i = 0;
    {OPEN_READER(re, &s->gb);
    do {
        UPDATE_CACHE(re, &s->gb);
        GET_VLC(code, re, &s->gb, s->vlcs[1][ac_index].table, 9, 2);

        i += ((unsigned)code) >> 4;
            code &= 0xf;
        if (code) {
            if (code > MIN_CACHE_BITS - 16)
                UPDATE_CACHE(re, &s->gb);

            {
                int cache = GET_CACHE(re, &s->gb);
                int sign  = (~cache) >> 31;
                level     = (NEG_USR32(sign ^ cache,code) ^ sign) - sign;
            }

            LAST_SKIP_BITS(re, &s->gb, code);

            if (i > 63) {
                av_log(s->avctx, AV_LOG_ERROR, "error count: %d\n", i);
                return AVERROR_INVALIDDATA;
            }
            j        = s->scantable.permutated[i];
            block[j] = level * quant_matrix[j];
        }
    } while (i < 63);
    CLOSE_READER(re, &s->gb);}

    return 0;
}

static int decode_dc_progressive(MJpegDecodeContext *s, int16_t *block,
                                 int component, int dc_index,
                                 int16_t *quant_matrix, int Al)
{
    int val;
    s->dsp.clear_block(block);
    val = mjpeg_decode_dc(s, dc_index);
    if (val == 0xffff) {
        av_log(s->avctx, AV_LOG_ERROR, "error dc\n");
        return AVERROR_INVALIDDATA;
    }
    val = (val * quant_matrix[0] << Al) + s->last_dc[component];
    s->last_dc[component] = val;
    block[0] = val;
    return 0;
}

/* decode block and dequantize - progressive JPEG version */
static int decode_block_progressive(MJpegDecodeContext *s, int16_t *block,
                                    uint8_t *last_nnz, int ac_index,
                                    int16_t *quant_matrix,
                                    int ss, int se, int Al, int *EOBRUN)
{
    int code, i, j, level, val, run;

    if (*EOBRUN) {
        (*EOBRUN)--;
        return 0;
    }

    {
        OPEN_READER(re, &s->gb);
        for (i = ss; ; i++) {
            UPDATE_CACHE(re, &s->gb);
            GET_VLC(code, re, &s->gb, s->vlcs[2][ac_index].table, 9, 2);

            run = ((unsigned) code) >> 4;
            code &= 0xF;
            if (code) {
                i += run;
                if (code > MIN_CACHE_BITS - 16)
                    UPDATE_CACHE(re, &s->gb);

                {
                    int cache = GET_CACHE(re, &s->gb);
                    int sign  = (~cache) >> 31;
                    level     = (NEG_USR32(sign ^ cache,code) ^ sign) - sign;
                }

                LAST_SKIP_BITS(re, &s->gb, code);

                if (i >= se) {
                    if (i == se) {
                        j = s->scantable.permutated[se];
                        block[j] = level * quant_matrix[j] << Al;
                        break;
                    }
                    av_log(s->avctx, AV_LOG_ERROR, "error count: %d\n", i);
                    return AVERROR_INVALIDDATA;
                }
                j = s->scantable.permutated[i];
                block[j] = level * quant_matrix[j] << Al;
            } else {
                if (run == 0xF) {// ZRL - skip 15 coefficients
                    i += 15;
                    if (i >= se) {
                        av_log(s->avctx, AV_LOG_ERROR, "ZRL overflow: %d\n", i);
                        return AVERROR_INVALIDDATA;
                    }
                } else {
                    val = (1 << run);
                    if (run) {
                        UPDATE_CACHE(re, &s->gb);
                        val += NEG_USR32(GET_CACHE(re, &s->gb), run);
                        LAST_SKIP_BITS(re, &s->gb, run);
                    }
                    *EOBRUN = val - 1;
                    break;
                }
            }
        }
        CLOSE_READER(re, &s->gb);
    }

    if (i > *last_nnz)
        *last_nnz = i;

    return 0;
}

#define REFINE_BIT(j) {                                             \
    UPDATE_CACHE(re, &s->gb);                                       \
    sign = block[j] >> 15;                                          \
    block[j] += SHOW_UBITS(re, &s->gb, 1) *                         \
                ((quant_matrix[j] ^ sign) - sign) << Al;            \
    LAST_SKIP_BITS(re, &s->gb, 1);                                  \
}

#define ZERO_RUN                                                    \
for (; ; i++) {                                                     \
    if (i > last) {                                                 \
        i += run;                                                   \
        if (i > se) {                                               \
            av_log(s->avctx, AV_LOG_ERROR, "error count: %d\n", i); \
            return -1;                                              \
        }                                                           \
        break;                                                      \
    }                                                               \
    j = s->scantable.permutated[i];                                 \
    if (block[j])                                                   \
        REFINE_BIT(j)                                               \
    else if (run-- == 0)                                            \
        break;                                                      \
}

/* decode block and dequantize - progressive JPEG refinement pass */
static int decode_block_refinement(MJpegDecodeContext *s, int16_t *block,
                                   uint8_t *last_nnz,
                                   int ac_index, int16_t *quant_matrix,
                                   int ss, int se, int Al, int *EOBRUN)
{
    int code, i = ss, j, sign, val, run;
    int last    = FFMIN(se, *last_nnz);

    OPEN_READER(re, &s->gb);
    if (*EOBRUN) {
        (*EOBRUN)--;
    } else {
        for (; ; i++) {
            UPDATE_CACHE(re, &s->gb);
            GET_VLC(code, re, &s->gb, s->vlcs[2][ac_index].table, 9, 2);

            if (code & 0xF) {
                run = ((unsigned) code) >> 4;
                UPDATE_CACHE(re, &s->gb);
                val = SHOW_UBITS(re, &s->gb, 1);
                LAST_SKIP_BITS(re, &s->gb, 1);
                ZERO_RUN;
                j = s->scantable.permutated[i];
                val--;
                block[j] = ((quant_matrix[j]^val) - val) << Al;
                if (i == se) {
                    if (i > *last_nnz)
                        *last_nnz = i;
                    CLOSE_READER(re, &s->gb);
                    return 0;
                }
            } else {
                run = ((unsigned) code) >> 4;
                if (run == 0xF) {
                    ZERO_RUN;
                } else {
                    val = run;
                    run = (1 << run);
                    if (val) {
                        UPDATE_CACHE(re, &s->gb);
                        run += SHOW_UBITS(re, &s->gb, val);
                        LAST_SKIP_BITS(re, &s->gb, val);
                    }
                    *EOBRUN = run - 1;
                    break;
                }
            }
        }

        if (i > *last_nnz)
            *last_nnz = i;
    }

    for (; i <= last; i++) {
        j = s->scantable.permutated[i];
        if (block[j])
            REFINE_BIT(j)
    }
    CLOSE_READER(re, &s->gb);

    return 0;
}
#undef REFINE_BIT
#undef ZERO_RUN

static void handle_rstn(MJpegDecodeContext *s, int nb_components)
{
    int i;
    if (s->restart_interval) {
        s->restart_count--;
        if(s->restart_count == 0 && s->avctx->codec_id == AV_CODEC_ID_THP){
            align_get_bits(&s->gb);
            for (i = 0; i < nb_components; i++) /* reset dc */
                s->last_dc[i] = 1024;
        }

        i = 8 + ((-get_bits_count(&s->gb)) & 7);
        /* skip RSTn */
        if (s->restart_count == 0) {
            if(   show_bits(&s->gb, i) == (1 << i) - 1
               || show_bits(&s->gb, i) == 0xFF) {
                int pos = get_bits_count(&s->gb);
                align_get_bits(&s->gb);
                while (get_bits_left(&s->gb) >= 8 && show_bits(&s->gb, 8) == 0xFF)
                    skip_bits(&s->gb, 8);
                if (get_bits_left(&s->gb) >= 8 && (get_bits(&s->gb, 8) & 0xF8) == 0xD0) {
                    for (i = 0; i < nb_components; i++) /* reset dc */
                        s->last_dc[i] = 1024;
                } else
                    skip_bits_long(&s->gb, pos - get_bits_count(&s->gb));
            }
        }
    }
}

static int ljpeg_decode_rgb_scan(MJpegDecodeContext *s, int nb_components, int predictor, int point_transform)
{
    int i, mb_x, mb_y;
    uint16_t (*buffer)[4];
    int left[3], top[3], topleft[3];
    const int linesize = s->linesize[0];
    const int mask     = (1 << s->bits) - 1;
    int resync_mb_y = 0;
    int resync_mb_x = 0;

    s->restart_count = s->restart_interval;

    av_fast_malloc(&s->ljpeg_buffer, &s->ljpeg_buffer_size,
                   (unsigned)s->mb_width * 4 * sizeof(s->ljpeg_buffer[0][0]));
    buffer = s->ljpeg_buffer;

    for (i = 0; i < 3; i++)
        buffer[0][i] = 1 << (s->bits - 1);

    for (mb_y = 0; mb_y < s->mb_height; mb_y++) {
        uint8_t *ptr = s->picture.data[0] + (linesize * mb_y);

        if (s->interlaced && s->bottom_field)
            ptr += linesize >> 1;

        for (i = 0; i < 3; i++)
            top[i] = left[i] = topleft[i] = buffer[0][i];

        for (mb_x = 0; mb_x < s->mb_width; mb_x++) {
            int modified_predictor = predictor;

            if (s->restart_interval && !s->restart_count){
                s->restart_count = s->restart_interval;
                resync_mb_x = mb_x;
                resync_mb_y = mb_y;
                for(i=0; i<3; i++)
                    top[i] = left[i]= topleft[i]= 1 << (s->bits - 1);
            }
            if (mb_y == resync_mb_y || mb_y == resync_mb_y+1 && mb_x < resync_mb_x || !mb_x)
                modified_predictor = 1;

            for (i=0;i<nb_components;i++) {
                int pred, dc;

                topleft[i] = top[i];
                top[i]     = buffer[mb_x][i];

                PREDICT(pred, topleft[i], top[i], left[i], modified_predictor);

                dc = mjpeg_decode_dc(s, s->dc_index[i]);
                if(dc == 0xFFFF)
                    return -1;

                left[i] = buffer[mb_x][i] =
                    mask & (pred + (dc << point_transform));
            }

            if (s->restart_interval && !--s->restart_count) {
                align_get_bits(&s->gb);
                skip_bits(&s->gb, 16); /* skip RSTn */
            }
        }

        if (s->rct) {
            for (mb_x = 0; mb_x < s->mb_width; mb_x++) {
                ptr[3*mb_x + 1] = buffer[mb_x][0] - ((buffer[mb_x][1] + buffer[mb_x][2] - 0x200) >> 2);
                ptr[3*mb_x + 0] = buffer[mb_x][1] + ptr[3*mb_x + 1];
                ptr[3*mb_x + 2] = buffer[mb_x][2] + ptr[3*mb_x + 1];
            }
        } else if (s->pegasus_rct) {
            for (mb_x = 0; mb_x < s->mb_width; mb_x++) {
                ptr[3*mb_x + 1] = buffer[mb_x][0] - ((buffer[mb_x][1] + buffer[mb_x][2]) >> 2);
                ptr[3*mb_x + 0] = buffer[mb_x][1] + ptr[3*mb_x + 1];
                ptr[3*mb_x + 2] = buffer[mb_x][2] + ptr[3*mb_x + 1];
            }
        } else {
            for(i=0; i<nb_components; i++) {
                int c= s->comp_index[i];
                for(mb_x = 0; mb_x < s->mb_width; mb_x++) {
                    ptr[3*mb_x+2-c] = buffer[mb_x][i];
                }
            }
        }
    }
    return 0;
}

static int ljpeg_decode_yuv_scan(MJpegDecodeContext *s, int nb_components, int predictor,
                                 int point_transform)
{
    int i, mb_x, mb_y;
    int bits= (s->bits+7)&~7;
    int resync_mb_y = 0;
    int resync_mb_x = 0;

    point_transform += bits - s->bits;

    av_assert0(nb_components>=1 && nb_components<=3);

    for (mb_y = 0; mb_y < s->mb_height; mb_y++) {
        for (mb_x = 0; mb_x < s->mb_width; mb_x++) {
            if (s->restart_interval && !s->restart_count){
                s->restart_count = s->restart_interval;
                resync_mb_x = mb_x;
                resync_mb_y = mb_y;
            }

            if(!mb_x || mb_y == resync_mb_y || mb_y == resync_mb_y+1 && mb_x < resync_mb_x || s->interlaced){
                int toprow  = mb_y == resync_mb_y || mb_y == resync_mb_y+1 && mb_x < resync_mb_x;
                int leftcol = !mb_x || mb_y == resync_mb_y && mb_x == resync_mb_x;
                for (i = 0; i < nb_components; i++) {
                    uint8_t *ptr;
                    uint16_t *ptr16;
                    int n, h, v, x, y, c, j, linesize;
                    n = s->nb_blocks[i];
                    c = s->comp_index[i];
                    h = s->h_scount[i];
                    v = s->v_scount[i];
                    x = 0;
                    y = 0;
                    linesize= s->linesize[c];

                    if(bits>8) linesize /= 2;

                    for(j=0; j<n; j++) {
                        int pred, dc;

                        dc = mjpeg_decode_dc(s, s->dc_index[i]);
                        if(dc == 0xFFFF)
                            return -1;
                        if(bits<=8){
                        ptr = s->picture.data[c] + (linesize * (v * mb_y + y)) + (h * mb_x + x); //FIXME optimize this crap
                        if(y==0 && toprow){
                            if(x==0 && leftcol){
                                pred= 1 << (bits - 1);
                            }else{
                                pred= ptr[-1];
                            }
                        }else{
                            if(x==0 && leftcol){
                                pred= ptr[-linesize];
                            }else{
                                PREDICT(pred, ptr[-linesize-1], ptr[-linesize], ptr[-1], predictor);
                            }
                        }

                        if (s->interlaced && s->bottom_field)
                            ptr += linesize >> 1;
                        pred &= (-1)<<(8-s->bits);
                        *ptr= pred + (dc << point_transform);
                        }else{
                            ptr16 = (uint16_t*)(s->picture.data[c] + 2*(linesize * (v * mb_y + y)) + 2*(h * mb_x + x)); //FIXME optimize this crap
                            if(y==0 && toprow){
                                if(x==0 && leftcol){
                                    pred= 1 << (bits - 1);
                                }else{
                                    pred= ptr16[-1];
                                }
                            }else{
                                if(x==0 && leftcol){
                                    pred= ptr16[-linesize];
                                }else{
                                    PREDICT(pred, ptr16[-linesize-1], ptr16[-linesize], ptr16[-1], predictor);
                                }
                            }

                            if (s->interlaced && s->bottom_field)
                                ptr16 += linesize >> 1;
                            pred &= (-1)<<(16-s->bits);
                            *ptr16= pred + (dc << point_transform);
                        }
                        if (++x == h) {
                            x = 0;
                            y++;
                        }
                    }
                }
            } else {
                for (i = 0; i < nb_components; i++) {
                    uint8_t *ptr;
                    uint16_t *ptr16;
                    int n, h, v, x, y, c, j, linesize, dc;
                    n        = s->nb_blocks[i];
                    c        = s->comp_index[i];
                    h        = s->h_scount[i];
                    v        = s->v_scount[i];
                    x        = 0;
                    y        = 0;
                    linesize = s->linesize[c];

                    if(bits>8) linesize /= 2;

                    for (j = 0; j < n; j++) {
                        int pred;

                        dc = mjpeg_decode_dc(s, s->dc_index[i]);
                        if(dc == 0xFFFF)
                            return -1;
                        if(bits<=8){
                            ptr = s->picture.data[c] +
                              (linesize * (v * mb_y + y)) +
                              (h * mb_x + x); //FIXME optimize this crap
                            PREDICT(pred, ptr[-linesize-1], ptr[-linesize], ptr[-1], predictor);

                            pred &= (-1)<<(8-s->bits);
                            *ptr = pred + (dc << point_transform);
                        }else{
                            ptr16 = (uint16_t*)(s->picture.data[c] + 2*(linesize * (v * mb_y + y)) + 2*(h * mb_x + x)); //FIXME optimize this crap
                            PREDICT(pred, ptr16[-linesize-1], ptr16[-linesize], ptr16[-1], predictor);

                            pred &= (-1)<<(16-s->bits);
                            *ptr16= pred + (dc << point_transform);
                        }

                        if (++x == h) {
                            x = 0;
                            y++;
                        }
                    }
                }
            }
            if (s->restart_interval && !--s->restart_count) {
                align_get_bits(&s->gb);
                skip_bits(&s->gb, 16); /* skip RSTn */
            }
        }
    }
    return 0;
}

static av_always_inline void mjpeg_copy_block(MJpegDecodeContext *s,
                                              uint8_t *dst, const uint8_t *src,
                                              int linesize, int lowres)
{
    switch (lowres) {
    case 0: s->hdsp.put_pixels_tab[1][0](dst, src, linesize, 8);
        break;
    case 1: copy_block4(dst, src, linesize, linesize, 4);
        break;
    case 2: copy_block2(dst, src, linesize, linesize, 2);
        break;
    case 3: *dst = *src;
        break;
    }
}

static int mjpeg_decode_scan(MJpegDecodeContext *s, int nb_components, int Ah,
                             int Al, const uint8_t *mb_bitmask,
                             const AVFrame *reference)
{
    int i, mb_x, mb_y;
    uint8_t *data[MAX_COMPONENTS];
    const uint8_t *reference_data[MAX_COMPONENTS];
    int linesize[MAX_COMPONENTS];
    GetBitContext mb_bitmask_gb;

    if (mb_bitmask)
        init_get_bits(&mb_bitmask_gb, mb_bitmask, s->mb_width * s->mb_height);

    if (s->flipped && s->avctx->lowres) {
        av_log(s->avctx, AV_LOG_ERROR, "Can not flip image with lowres\n");
        s->flipped = 0;
    }

    for (i = 0; i < nb_components; i++) {
        int c   = s->comp_index[i];
        data[c] = s->picture_ptr->data[c];
        reference_data[c] = reference ? reference->data[c] : NULL;
        linesize[c] = s->linesize[c];
        s->coefs_finished[c] |= 1;
        if (s->flipped && !(s->avctx->flags & CODEC_FLAG_EMU_EDGE)) {
            // picture should be flipped upside-down for this codec
            int offset = (linesize[c] * (s->v_scount[i] *
                         (8 * s->mb_height - ((s->height / s->v_max) & 7)) - 1));
            data[c]           += offset;
            reference_data[c] += offset;
            linesize[c]       *= -1;
        }
    }

    for (mb_y = 0; mb_y < s->mb_height; mb_y++) {
        for (mb_x = 0; mb_x < s->mb_width; mb_x++) {
            const int copy_mb = mb_bitmask && !get_bits1(&mb_bitmask_gb);

            if (s->restart_interval && !s->restart_count)
                s->restart_count = s->restart_interval;

            if (get_bits_left(&s->gb) < 0) {
                av_log(s->avctx, AV_LOG_ERROR, "overread %d\n",
                       -get_bits_left(&s->gb));
                return AVERROR_INVALIDDATA;
            }
            for (i = 0; i < nb_components; i++) {
                uint8_t *ptr;
                int n, h, v, x, y, c, j;
                int block_offset;
                n = s->nb_blocks[i];
                c = s->comp_index[i];
                h = s->h_scount[i];
                v = s->v_scount[i];
                x = 0;
                y = 0;
                for (j = 0; j < n; j++) {
                    block_offset = (((linesize[c] * (v * mb_y + y) * 8) +
                                     (h * mb_x + x) * 8) >> s->avctx->lowres);

                    if (s->interlaced && s->bottom_field)
                        block_offset += linesize[c] >> 1;
                    ptr = data[c] + block_offset;
                    if (!s->progressive) {
                        if (copy_mb)
                            mjpeg_copy_block(s, ptr, reference_data[c] + block_offset,
                                             linesize[c], s->avctx->lowres);

                        else {
                            s->dsp.clear_block(s->block);
                            if (decode_block(s, s->block, i,
                                             s->dc_index[i], s->ac_index[i],
                                             s->quant_matrixes[s->quant_index[c]]) < 0) {
                                av_log(s->avctx, AV_LOG_ERROR,
                                       "error y=%d x=%d\n", mb_y, mb_x);
                                return AVERROR_INVALIDDATA;
                            }
                            s->dsp.idct_put(ptr, linesize[c], s->block);
                        }
                    } else {
                        int block_idx  = s->block_stride[c] * (v * mb_y + y) +
                                         (h * mb_x + x);
                        int16_t *block = s->blocks[c][block_idx];
                        if (Ah)
                            block[0] += get_bits1(&s->gb) *
                                        s->quant_matrixes[s->quant_index[c]][0] << Al;
                        else if (decode_dc_progressive(s, block, i, s->dc_index[i],
                                                       s->quant_matrixes[s->quant_index[c]],
                                                       Al) < 0) {
                            av_log(s->avctx, AV_LOG_ERROR,
                                   "error y=%d x=%d\n", mb_y, mb_x);
                            return AVERROR_INVALIDDATA;
                        }
                    }
                    av_dlog(s->avctx, "mb: %d %d processed\n", mb_y, mb_x);
                    av_dlog(s->avctx, "%d %d %d %d %d %d %d %d \n",
                            mb_x, mb_y, x, y, c, s->bottom_field,
                            (v * mb_y + y) * 8, (h * mb_x + x) * 8);
                    if (++x == h) {
                        x = 0;
                        y++;
                    }
                }
            }

            handle_rstn(s, nb_components);
        }
    }
    return 0;
}

static int mjpeg_decode_scan_progressive_ac(MJpegDecodeContext *s, int ss,
                                            int se, int Ah, int Al)
{
    int mb_x, mb_y;
    int EOBRUN = 0;
    int c = s->comp_index[0];
    uint8_t *data = s->picture.data[c];
    int linesize  = s->linesize[c];
    int last_scan = 0;
    int16_t *quant_matrix = s->quant_matrixes[s->quant_index[c]];

    if (se > 63) {
        av_log(s->avctx, AV_LOG_ERROR, "SE %d is too large\n", se);
        return AVERROR_INVALIDDATA;
    }

    if (!Al) {
        s->coefs_finished[c] |= (1LL << (se + 1)) - (1LL << ss);
        last_scan = !~s->coefs_finished[c];
    }

    if (s->interlaced && s->bottom_field)
        data += linesize >> 1;

    s->restart_count = 0;

    for (mb_y = 0; mb_y < s->mb_height; mb_y++) {
        uint8_t *ptr     = data + (mb_y * linesize * 8 >> s->avctx->lowres);
        int block_idx    = mb_y * s->block_stride[c];
        int16_t (*block)[64] = &s->blocks[c][block_idx];
        uint8_t *last_nnz    = &s->last_nnz[c][block_idx];
        for (mb_x = 0; mb_x < s->mb_width; mb_x++, block++, last_nnz++) {
                int ret;
                if (s->restart_interval && !s->restart_count)
                    s->restart_count = s->restart_interval;

                if (Ah)
                    ret = decode_block_refinement(s, *block, last_nnz, s->ac_index[0],
                                                  quant_matrix, ss, se, Al, &EOBRUN);
                else
                    ret = decode_block_progressive(s, *block, last_nnz, s->ac_index[0],
                                                   quant_matrix, ss, se, Al, &EOBRUN);
                if (ret < 0) {
                    av_log(s->avctx, AV_LOG_ERROR,
                           "error y=%d x=%d\n", mb_y, mb_x);
                    return AVERROR_INVALIDDATA;
                }

            if (last_scan) {
                    s->dsp.idct_put(ptr, linesize, *block);
                    ptr += 8 >> s->avctx->lowres;
            }
            handle_rstn(s, 0);
        }
    }
    return 0;
}

int ff_mjpeg_decode_sos(MJpegDecodeContext *s, const uint8_t *mb_bitmask,
                        const AVFrame *reference)
{
    int len, nb_components, i, h, v, predictor, point_transform;
    int index, id, ret;
    const int block_size = s->lossless ? 1 : 8;
    int ilv, prev_shift;

    if (!s->got_picture) {
        av_log(s->avctx, AV_LOG_WARNING,
                "Can not process SOS before SOF, skipping\n");
        return -1;
    }

    av_assert0(s->picture_ptr->data[0]);
    /* XXX: verify len field validity */
    len = get_bits(&s->gb, 16);
    nb_components = get_bits(&s->gb, 8);
    if (nb_components == 0 || nb_components > MAX_COMPONENTS) {
        av_log(s->avctx, AV_LOG_ERROR,
               "decode_sos: nb_components (%d) unsupported\n", nb_components);
        return AVERROR_PATCHWELCOME;
    }
    if (len != 6 + 2 * nb_components) {
        av_log(s->avctx, AV_LOG_ERROR, "decode_sos: invalid len (%d)\n", len);
        return AVERROR_INVALIDDATA;
    }
    for (i = 0; i < nb_components; i++) {
        id = get_bits(&s->gb, 8) - 1;
        av_log(s->avctx, AV_LOG_DEBUG, "component: %d\n", id);
        /* find component index */
        for (index = 0; index < s->nb_components; index++)
            if (id == s->component_id[index])
                break;
        if (index == s->nb_components) {
            av_log(s->avctx, AV_LOG_ERROR,
                   "decode_sos: index(%d) out of components\n", index);
            return AVERROR_INVALIDDATA;
        }
        /* Metasoft MJPEG codec has Cb and Cr swapped */
        if (s->avctx->codec_tag == MKTAG('M', 'T', 'S', 'J')
            && nb_components == 3 && s->nb_components == 3 && i)
            index = 3 - i;

        if(nb_components == 3 && s->nb_components == 3 && s->avctx->pix_fmt == AV_PIX_FMT_GBR24P)
            index = (i+2)%3;
        if(nb_components == 1 && s->nb_components == 3 && s->avctx->pix_fmt == AV_PIX_FMT_GBR24P)
            index = (index+2)%3;

        s->comp_index[i] = index;

        s->nb_blocks[i] = s->h_count[index] * s->v_count[index];
        s->h_scount[i]  = s->h_count[index];
        s->v_scount[i]  = s->v_count[index];

        s->dc_index[i] = get_bits(&s->gb, 4);
        s->ac_index[i] = get_bits(&s->gb, 4);

        if (s->dc_index[i] <  0 || s->ac_index[i] < 0 ||
            s->dc_index[i] >= 4 || s->ac_index[i] >= 4)
            goto out_of_range;
        if (!s->vlcs[0][s->dc_index[i]].table || !(s->progressive ? s->vlcs[2][s->ac_index[0]].table : s->vlcs[1][s->ac_index[i]].table))
            goto out_of_range;
    }

    predictor = get_bits(&s->gb, 8);       /* JPEG Ss / lossless JPEG predictor /JPEG-LS NEAR */
    ilv = get_bits(&s->gb, 8);             /* JPEG Se / JPEG-LS ILV */
    if(s->avctx->codec_tag != AV_RL32("CJPG")){
        prev_shift      = get_bits(&s->gb, 4); /* Ah */
        point_transform = get_bits(&s->gb, 4); /* Al */
    }else
        prev_shift = point_transform = 0;

    if (nb_components > 1) {
        /* interleaved stream */
        s->mb_width  = (s->width  + s->h_max * block_size - 1) / (s->h_max * block_size);
        s->mb_height = (s->height + s->v_max * block_size - 1) / (s->v_max * block_size);
    } else if (!s->ls) { /* skip this for JPEG-LS */
        h = s->h_max / s->h_scount[0];
        v = s->v_max / s->v_scount[0];
        s->mb_width     = (s->width  + h * block_size - 1) / (h * block_size);
        s->mb_height    = (s->height + v * block_size - 1) / (v * block_size);
        s->nb_blocks[0] = 1;
        s->h_scount[0]  = 1;
        s->v_scount[0]  = 1;
    }

    if (s->avctx->debug & FF_DEBUG_PICT_INFO)
        av_log(s->avctx, AV_LOG_DEBUG, "%s %s p:%d >>:%d ilv:%d bits:%d skip:%d %s comp:%d\n",
               s->lossless ? "lossless" : "sequential DCT", s->rgb ? "RGB" : "",
               predictor, point_transform, ilv, s->bits, s->mjpb_skiptosod,
               s->pegasus_rct ? "PRCT" : (s->rct ? "RCT" : ""), nb_components);


    /* mjpeg-b can have padding bytes between sos and image data, skip them */
    for (i = s->mjpb_skiptosod; i > 0; i--)
        skip_bits(&s->gb, 8);

next_field:
    for (i = 0; i < nb_components; i++)
        s->last_dc[i] = 1024;

    if (s->lossless) {
        av_assert0(s->picture_ptr == &s->picture);
        if (CONFIG_JPEGLS_DECODER && s->ls) {
//            for () {
//            reset_ls_coding_parameters(s, 0);

            if ((ret = ff_jpegls_decode_picture(s, predictor,
                                                point_transform, ilv)) < 0)
                return ret;
        } else {
            if (s->rgb) {
                if ((ret = ljpeg_decode_rgb_scan(s, nb_components, predictor, point_transform)) < 0)
                    return ret;
            } else {
                if ((ret = ljpeg_decode_yuv_scan(s, nb_components, predictor, point_transform)) < 0)
                    return ret;
            }
        }
    } else {
        if (s->progressive && predictor) {
            av_assert0(s->picture_ptr == &s->picture);
            if ((ret = mjpeg_decode_scan_progressive_ac(s, predictor,
                                                        ilv, prev_shift,
                                                        point_transform)) < 0)
                return ret;
        } else {
            if ((ret = mjpeg_decode_scan(s, nb_components,
                                         prev_shift, point_transform,
                                         mb_bitmask, reference)) < 0)
                return ret;
        }
    }

    if (s->interlaced &&
        get_bits_left(&s->gb) > 32 &&
        show_bits(&s->gb, 8) == 0xFF) {
        GetBitContext bak = s->gb;
        align_get_bits(&bak);
        if (show_bits(&bak, 16) == 0xFFD1) {
            av_log(s->avctx, AV_LOG_DEBUG, "AVRn interlaced picture marker found\n");
            s->gb = bak;
            skip_bits(&s->gb, 16);
            s->bottom_field ^= 1;

            goto next_field;
        }
    }

    emms_c();
    return 0;
 out_of_range:
    av_log(s->avctx, AV_LOG_ERROR, "decode_sos: ac/dc index out of range\n");
    return AVERROR_INVALIDDATA;
}

static int mjpeg_decode_dri(MJpegDecodeContext *s)
{
    if (get_bits(&s->gb, 16) != 4)
        return AVERROR_INVALIDDATA;
    s->restart_interval = get_bits(&s->gb, 16);
    s->restart_count    = 0;
    av_log(s->avctx, AV_LOG_DEBUG, "restart interval: %d\n",
           s->restart_interval);

    return 0;
}

static int mjpeg_decode_app(MJpegDecodeContext *s)
{
    int len, id, i;

    len = get_bits(&s->gb, 16);
    if (len < 5)
        return AVERROR_INVALIDDATA;
    if (8 * len > get_bits_left(&s->gb))
        return AVERROR_INVALIDDATA;

    id   = get_bits_long(&s->gb, 32);
    len -= 6;

    if (s->avctx->debug & FF_DEBUG_STARTCODE)
        av_log(s->avctx, AV_LOG_DEBUG, "APPx %8X\n", id);

    /* Buggy AVID, it puts EOI only at every 10th frame. */
    /* Also, this fourcc is used by non-avid files too, it holds some
       information, but it's always present in AVID-created files. */
    if (id == AV_RB32("AVI1")) {
        /* structure:
            4bytes      AVI1
            1bytes      polarity
            1bytes      always zero
            4bytes      field_size
            4bytes      field_size_less_padding
        */
            s->buggy_avid = 1;
        i = get_bits(&s->gb, 8); len--;
        av_log(s->avctx, AV_LOG_DEBUG, "polarity %d\n", i);
#if 0
        skip_bits(&s->gb, 8);
        skip_bits(&s->gb, 32);
        skip_bits(&s->gb, 32);
        len -= 10;
#endif
        goto out;
    }

//    len -= 2;

    if (id == AV_RB32("JFIF")) {
        int t_w, t_h, v1, v2;
        skip_bits(&s->gb, 8); /* the trailing zero-byte */
        v1 = get_bits(&s->gb, 8);
        v2 = get_bits(&s->gb, 8);
        skip_bits(&s->gb, 8);

        s->avctx->sample_aspect_ratio.num = get_bits(&s->gb, 16);
        s->avctx->sample_aspect_ratio.den = get_bits(&s->gb, 16);

        if (s->avctx->debug & FF_DEBUG_PICT_INFO)
            av_log(s->avctx, AV_LOG_INFO,
                   "mjpeg: JFIF header found (version: %x.%x) SAR=%d/%d\n",
                   v1, v2,
                   s->avctx->sample_aspect_ratio.num,
                   s->avctx->sample_aspect_ratio.den);

        t_w = get_bits(&s->gb, 8);
        t_h = get_bits(&s->gb, 8);
        if (t_w && t_h) {
            /* skip thumbnail */
            if (len -10 - (t_w * t_h * 3) > 0)
                len -= t_w * t_h * 3;
        }
        len -= 10;
        goto out;
    }

    if (id == AV_RB32("Adob") && (get_bits(&s->gb, 8) == 'e')) {
        if (s->avctx->debug & FF_DEBUG_PICT_INFO)
            av_log(s->avctx, AV_LOG_INFO, "mjpeg: Adobe header found\n");
        skip_bits(&s->gb, 16); /* version */
        skip_bits(&s->gb, 16); /* flags0 */
        skip_bits(&s->gb, 16); /* flags1 */
        skip_bits(&s->gb,  8); /* transform */
        len -= 7;
        goto out;
    }

    if (id == AV_RB32("LJIF")) {
        if (s->avctx->debug & FF_DEBUG_PICT_INFO)
            av_log(s->avctx, AV_LOG_INFO,
                   "Pegasus lossless jpeg header found\n");
        skip_bits(&s->gb, 16); /* version ? */
        skip_bits(&s->gb, 16); /* unknown always 0? */
        skip_bits(&s->gb, 16); /* unknown always 0? */
        skip_bits(&s->gb, 16); /* unknown always 0? */
        switch (get_bits(&s->gb, 8)) {
        case 1:
            s->rgb         = 1;
            s->pegasus_rct = 0;
            break;
        case 2:
            s->rgb         = 1;
            s->pegasus_rct = 1;
            break;
        default:
            av_log(s->avctx, AV_LOG_ERROR, "unknown colorspace\n");
        }
        len -= 9;
        goto out;
    }

    /* Apple MJPEG-A */
    if ((s->start_code == APP1) && (len > (0x28 - 8))) {
        id   = get_bits_long(&s->gb, 32);
        len -= 4;
        /* Apple MJPEG-A */
        if (id == AV_RB32("mjpg")) {
#if 0
            skip_bits(&s->gb, 32); /* field size */
            skip_bits(&s->gb, 32); /* pad field size */
            skip_bits(&s->gb, 32); /* next off */
            skip_bits(&s->gb, 32); /* quant off */
            skip_bits(&s->gb, 32); /* huff off */
            skip_bits(&s->gb, 32); /* image off */
            skip_bits(&s->gb, 32); /* scan off */
            skip_bits(&s->gb, 32); /* data off */
#endif
            if (s->avctx->debug & FF_DEBUG_PICT_INFO)
                av_log(s->avctx, AV_LOG_INFO, "mjpeg: Apple MJPEG-A header found\n");
        }
    }

out:
    /* slow but needed for extreme adobe jpegs */
    if (len < 0)
        av_log(s->avctx, AV_LOG_ERROR,
               "mjpeg: error, decode_app parser read over the end\n");
    while (--len > 0)
        skip_bits(&s->gb, 8);

    return 0;
}

static int mjpeg_decode_com(MJpegDecodeContext *s)
{
    int len = get_bits(&s->gb, 16);
    if (len >= 2 && 8 * len - 16 <= get_bits_left(&s->gb)) {
        char *cbuf = av_malloc(len - 1);
        if (cbuf) {
            int i;
            for (i = 0; i < len - 2; i++)
                cbuf[i] = get_bits(&s->gb, 8);
            if (i > 0 && cbuf[i - 1] == '\n')
                cbuf[i - 1] = 0;
            else
                cbuf[i] = 0;

            if (s->avctx->debug & FF_DEBUG_PICT_INFO)
                av_log(s->avctx, AV_LOG_INFO, "comment: '%s'\n", cbuf);

            /* buggy avid, it puts EOI only at every 10th frame */
            if (!strncmp(cbuf, "AVID", 4)) {
                s->buggy_avid = 1;
                if (len > 14 && cbuf[12] == 1) /* 1 - NTSC, 2 - PAL */
                    s->interlace_polarity = 1;
            } else if (!strcmp(cbuf, "CS=ITU601"))
                s->cs_itu601 = 1;
            else if ((!strncmp(cbuf, "Intel(R) JPEG Library, version 1", 32)) ||
                     (!strncmp(cbuf, "Metasoft MJPEG Codec", 20)))
                s->flipped = 1;

            av_free(cbuf);
        }
    }

    return 0;
}

/* return the 8 bit start code value and update the search
   state. Return -1 if no start code found */
static int find_marker(const uint8_t **pbuf_ptr, const uint8_t *buf_end)
{
    const uint8_t *buf_ptr;
    unsigned int v, v2;
    int val;
    int skipped = 0;

    buf_ptr = *pbuf_ptr;
    while (buf_ptr < buf_end) {
        v  = *buf_ptr++;
        v2 = *buf_ptr;
        if ((v == 0xff) && (v2 >= 0xc0) && (v2 <= 0xfe) && buf_ptr < buf_end) {
            val = *buf_ptr++;
            goto found;
        }
        skipped++;
    }
    val = -1;
found:
    av_dlog(NULL, "find_marker skipped %d bytes\n", skipped);
    *pbuf_ptr = buf_ptr;
    return val;
}

int ff_mjpeg_find_marker(MJpegDecodeContext *s,
                         const uint8_t **buf_ptr, const uint8_t *buf_end,
                         const uint8_t **unescaped_buf_ptr,
                         int *unescaped_buf_size)
{
    int start_code;
    start_code = find_marker(buf_ptr, buf_end);

    av_fast_padded_malloc(&s->buffer, &s->buffer_size, buf_end - *buf_ptr);
    if (!s->buffer)
        return AVERROR(ENOMEM);

    /* unescape buffer of SOS, use special treatment for JPEG-LS */
    if (start_code == SOS && !s->ls) {
        const uint8_t *src = *buf_ptr;
        uint8_t *dst = s->buffer;

        while (src < buf_end) {
            uint8_t x = *(src++);

            *(dst++) = x;
            if (s->avctx->codec_id != AV_CODEC_ID_THP) {
                if (x == 0xff) {
                    while (src < buf_end && x == 0xff)
                        x = *(src++);

                    if (x >= 0xd0 && x <= 0xd7)
                        *(dst++) = x;
                    else if (x)
                        break;
                }
            }
        }
        *unescaped_buf_ptr  = s->buffer;
        *unescaped_buf_size = dst - s->buffer;
        memset(s->buffer + *unescaped_buf_size, 0,
               FF_INPUT_BUFFER_PADDING_SIZE);

        av_log(s->avctx, AV_LOG_DEBUG, "escaping removed %td bytes\n",
               (buf_end - *buf_ptr) - (dst - s->buffer));
    } else if (start_code == SOS && s->ls) {
        const uint8_t *src = *buf_ptr;
        uint8_t *dst  = s->buffer;
        int bit_count = 0;
        int t = 0, b = 0;
        PutBitContext pb;

        s->cur_scan++;

        /* find marker */
        while (src + t < buf_end) {
            uint8_t x = src[t++];
            if (x == 0xff) {
                while ((src + t < buf_end) && x == 0xff)
                    x = src[t++];
                if (x & 0x80) {
                    t -= FFMIN(2, t);
                    break;
                }
            }
        }
        bit_count = t * 8;
        init_put_bits(&pb, dst, t);

        /* unescape bitstream */
        while (b < t) {
            uint8_t x = src[b++];
            put_bits(&pb, 8, x);
            if (x == 0xFF) {
                x = src[b++];
                put_bits(&pb, 7, x);
                bit_count--;
            }
        }
        flush_put_bits(&pb);

        *unescaped_buf_ptr  = dst;
        *unescaped_buf_size = (bit_count + 7) >> 3;
        memset(s->buffer + *unescaped_buf_size, 0,
               FF_INPUT_BUFFER_PADDING_SIZE);
    } else {
        *unescaped_buf_ptr  = *buf_ptr;
        *unescaped_buf_size = buf_end - *buf_ptr;
    }

    return start_code;
}

int ff_mjpeg_decode_frame(AVCodecContext *avctx, void *data, int *got_frame,
                          AVPacket *avpkt)
{
    const uint8_t *buf = avpkt->data;
    int buf_size       = avpkt->size;
    MJpegDecodeContext *s = avctx->priv_data;
    const uint8_t *buf_end, *buf_ptr;
    const uint8_t *unescaped_buf_ptr;
    int hshift, vshift;
    int unescaped_buf_size;
    int start_code;
    int i, index;
    int ret = 0;

    buf_ptr = buf;
    buf_end = buf + buf_size;
    while (buf_ptr < buf_end) {
        /* find start next marker */
        start_code = ff_mjpeg_find_marker(s, &buf_ptr, buf_end,
                                          &unescaped_buf_ptr,
                                          &unescaped_buf_size);
        /* EOF */
        if (start_code < 0) {
            goto the_end;
        } else if (unescaped_buf_size > (1U<<28)) {
            av_log(avctx, AV_LOG_ERROR, "MJPEG packet 0x%x too big (0x%x/0x%x), corrupt data?\n",
                   start_code, unescaped_buf_size, buf_size);
            return AVERROR_INVALIDDATA;
        } else {
            av_log(avctx, AV_LOG_DEBUG, "marker=%x avail_size_in_buf=%td\n",
                   start_code, buf_end - buf_ptr);
            if ((ret = init_get_bits8(&s->gb, unescaped_buf_ptr, unescaped_buf_size)) < 0) {
                av_log(avctx, AV_LOG_ERROR, "invalid buffer\n");
                goto fail;
            }

            s->start_code = start_code;
            if (s->avctx->debug & FF_DEBUG_STARTCODE)
                av_log(avctx, AV_LOG_DEBUG, "startcode: %X\n", start_code);

            /* process markers */
            if (start_code >= 0xd0 && start_code <= 0xd7)
                av_log(avctx, AV_LOG_DEBUG,
                       "restart marker: %d\n", start_code & 0x0f);
                /* APP fields */
            else if (start_code >= APP0 && start_code <= APP15)
                mjpeg_decode_app(s);
                /* Comment */
            else if (start_code == COM)
                mjpeg_decode_com(s);

            ret = -1;

            if (!CONFIG_JPEGLS_DECODER &&
                (start_code == SOF48 || start_code == LSE)) {
                av_log(avctx, AV_LOG_ERROR, "JPEG-LS support not enabled.\n");
                return AVERROR(ENOSYS);
            }

            switch (start_code) {
            case SOI:
                s->restart_interval = 0;
                s->restart_count    = 0;
                /* nothing to do on SOI */
                break;
            case DQT:
                ff_mjpeg_decode_dqt(s);
                break;
            case DHT:
                if ((ret = ff_mjpeg_decode_dht(s)) < 0) {
                    av_log(avctx, AV_LOG_ERROR, "huffman table decode error\n");
                    goto fail;
                }
                break;
            case SOF0:
            case SOF1:
                s->lossless    = 0;
                s->ls          = 0;
                s->progressive = 0;
                if ((ret = ff_mjpeg_decode_sof(s)) < 0)
                    goto fail;
                break;
            case SOF2:
                s->lossless    = 0;
                s->ls          = 0;
                s->progressive = 1;
                if ((ret = ff_mjpeg_decode_sof(s)) < 0)
                    goto fail;
                break;
            case SOF3:
                s->lossless    = 1;
                s->ls          = 0;
                s->progressive = 0;
                if ((ret = ff_mjpeg_decode_sof(s)) < 0)
                    goto fail;
                break;
            case SOF48:
                s->lossless    = 1;
                s->ls          = 1;
                s->progressive = 0;
                if ((ret = ff_mjpeg_decode_sof(s)) < 0)
                    goto fail;
                break;
            case LSE:
                if (!CONFIG_JPEGLS_DECODER ||
                    (ret = ff_jpegls_decode_lse(s)) < 0)
                    goto fail;
                break;
            case EOI:
eoi_parser:
                s->cur_scan = 0;
                if (!s->got_picture) {
                    av_log(avctx, AV_LOG_WARNING,
                           "Found EOI before any SOF, ignoring\n");
                    break;
                }
                if (s->interlaced) {
                    s->bottom_field ^= 1;
                    /* if not bottom field, do not output image yet */
                    if (s->bottom_field == !s->interlace_polarity)
                        break;
                }
                if ((ret = av_frame_ref(data, s->picture_ptr)) < 0)
                    return ret;
                *got_frame = 1;
                s->got_picture = 0;

                if (!s->lossless) {
                    int qp = FFMAX3(s->qscale[0],
                                    s->qscale[1],
                                    s->qscale[2]);
                    int qpw = (s->width + 15) / 16;
                    AVBufferRef *qp_table_buf = av_buffer_alloc(qpw);
                    if (qp_table_buf) {
                        memset(qp_table_buf->data, qp, qpw);
                        av_frame_set_qp_table(data, qp_table_buf, 0, FF_QSCALE_TYPE_MPEG1);
                    }

                    if(avctx->debug & FF_DEBUG_QP)
                        av_log(avctx, AV_LOG_DEBUG, "QP: %d\n", qp);
                }

                goto the_end;
            case SOS:
                if ((ret = ff_mjpeg_decode_sos(s, NULL, NULL)) < 0 &&
                    (avctx->err_recognition & AV_EF_EXPLODE))
                    goto fail;
                break;
            case DRI:
                mjpeg_decode_dri(s);
                break;
            case SOF5:
            case SOF6:
            case SOF7:
            case SOF9:
            case SOF10:
            case SOF11:
            case SOF13:
            case SOF14:
            case SOF15:
            case JPG:
                av_log(avctx, AV_LOG_ERROR,
                       "mjpeg: unsupported coding type (%x)\n", start_code);
                break;
            }

            /* eof process start code */
            buf_ptr += (get_bits_count(&s->gb) + 7) / 8;
            av_log(avctx, AV_LOG_DEBUG,
                   "marker parser used %d bytes (%d bits)\n",
                   (get_bits_count(&s->gb) + 7) / 8, get_bits_count(&s->gb));
        }
    }
    if (s->got_picture) {
        av_log(avctx, AV_LOG_WARNING, "EOI missing, emulating\n");
        goto eoi_parser;
    }
    av_log(avctx, AV_LOG_FATAL, "No JPEG data found in image\n");
    return AVERROR_INVALIDDATA;
fail:
    s->got_picture = 0;
    return ret;
the_end:
    if (s->upscale_h) {
        uint8_t *line = s->picture_ptr->data[s->upscale_h];
        av_assert0(avctx->pix_fmt == AV_PIX_FMT_YUVJ444P ||
                   avctx->pix_fmt == AV_PIX_FMT_YUV444P  ||
                   avctx->pix_fmt == AV_PIX_FMT_YUVJ440P ||
                   avctx->pix_fmt == AV_PIX_FMT_YUV440P);
        for (i = 0; i < s->chroma_height; i++) {
            for (index = s->width - 1; index; index--)
                line[index] = (line[index / 2] + line[(index + 1) / 2]) >> 1;
            line += s->linesize[s->upscale_h];
        }
    }
    if (s->upscale_v) {
        uint8_t *dst = &((uint8_t *)s->picture_ptr->data[s->upscale_v])[(s->height - 1) * s->linesize[s->upscale_v]];
        int w;
        avcodec_get_chroma_sub_sample(s->avctx->pix_fmt, &hshift, &vshift);
        w = s->width >> hshift;
        av_assert0(avctx->pix_fmt == AV_PIX_FMT_YUVJ444P ||
                   avctx->pix_fmt == AV_PIX_FMT_YUV444P  ||
                   avctx->pix_fmt == AV_PIX_FMT_YUVJ422P ||
                   avctx->pix_fmt == AV_PIX_FMT_YUV422P);
        for (i = s->height - 1; i; i--) {
            uint8_t *src1 = &((uint8_t *)s->picture_ptr->data[s->upscale_v])[i / 2 * s->linesize[s->upscale_v]];
            uint8_t *src2 = &((uint8_t *)s->picture_ptr->data[s->upscale_v])[(i + 1) / 2 * s->linesize[s->upscale_v]];
            if (src1 == src2) {
                memcpy(dst, src1, w);
            } else {
                for (index = 0; index < w; index++)
                    dst[index] = (src1[index] + src2[index]) >> 1;
            }
            dst -= s->linesize[s->upscale_v];
        }
    }
    if (s->flipped && (s->avctx->flags & CODEC_FLAG_EMU_EDGE)) {
        int j;
        avcodec_get_chroma_sub_sample(s->avctx->pix_fmt, &hshift, &vshift);
        for (index=0; index<4; index++) {
            uint8_t *dst = s->picture_ptr->data[index];
            int w = s->width;
            int h = s->height;
            if(index && index<3){
                w = FF_CEIL_RSHIFT(w, hshift);
                h = FF_CEIL_RSHIFT(h, vshift);
            }
            if(dst){
                uint8_t *dst2 = dst + s->linesize[index]*(h-1);
                for (i=0; i<h/2; i++) {
                    for (j=0; j<w; j++)
                        FFSWAP(int, dst[j], dst2[j]);
                    dst  += s->linesize[index];
                    dst2 -= s->linesize[index];
                }
            }
        }
    }

    av_log(avctx, AV_LOG_DEBUG, "decode frame unused %td bytes\n",
           buf_end - buf_ptr);
//  return buf_end - buf_ptr;
    return buf_ptr - buf;
}

av_cold int ff_mjpeg_decode_end(AVCodecContext *avctx)
{
    MJpegDecodeContext *s = avctx->priv_data;
    int i, j;

    if (s->picture_ptr)
        av_frame_unref(s->picture_ptr);

    av_free(s->buffer);
    av_freep(&s->ljpeg_buffer);
    s->ljpeg_buffer_size = 0;

    for (i = 0; i < 3; i++) {
        for (j = 0; j < 4; j++)
            ff_free_vlc(&s->vlcs[i][j]);
    }
    for (i = 0; i < MAX_COMPONENTS; i++) {
        av_freep(&s->blocks[i]);
        av_freep(&s->last_nnz[i]);
    }
    return 0;
}

static void decode_flush(AVCodecContext *avctx)
{
    MJpegDecodeContext *s = avctx->priv_data;
    s->got_picture = 0;
}

#if CONFIG_MJPEG_DECODER
#define OFFSET(x) offsetof(MJpegDecodeContext, x)
#define VD AV_OPT_FLAG_VIDEO_PARAM | AV_OPT_FLAG_DECODING_PARAM
static const AVOption options[] = {
    { "extern_huff", "Use external huffman table.",
      OFFSET(extern_huff), AV_OPT_TYPE_INT, { .i64 = 0 }, 0, 1, VD },
    { NULL },
};

static const AVClass mjpegdec_class = {
    .class_name = "MJPEG decoder",
    .item_name  = av_default_item_name,
    .option     = options,
    .version    = LIBAVUTIL_VERSION_INT,
};

AVCodec ff_mjpeg_decoder = {
    .name           = "mjpeg",
    .type           = AVMEDIA_TYPE_VIDEO,
    .id             = AV_CODEC_ID_MJPEG,
    .priv_data_size = sizeof(MJpegDecodeContext),
    .init           = ff_mjpeg_decode_init,
    .close          = ff_mjpeg_decode_end,
    .decode         = ff_mjpeg_decode_frame,
    .flush          = decode_flush,
    .capabilities   = CODEC_CAP_DR1,
    .max_lowres     = 3,
    .long_name      = NULL_IF_CONFIG_SMALL("MJPEG (Motion JPEG)"),
    .priv_class     = &mjpegdec_class,
};
#endif
#if CONFIG_THP_DECODER
AVCodec ff_thp_decoder = {
    .name           = "thp",
    .type           = AVMEDIA_TYPE_VIDEO,
    .id             = AV_CODEC_ID_THP,
    .priv_data_size = sizeof(MJpegDecodeContext),
    .init           = ff_mjpeg_decode_init,
    .close          = ff_mjpeg_decode_end,
    .decode         = ff_mjpeg_decode_frame,
    .flush          = decode_flush,
    .capabilities   = CODEC_CAP_DR1,
    .max_lowres     = 3,
    .long_name      = NULL_IF_CONFIG_SMALL("Nintendo Gamecube THP video"),
};
#endif<|MERGE_RESOLUTION|>--- conflicted
+++ resolved
@@ -280,25 +280,18 @@
             s->h_max = h_count[i];
         if (v_count[i] > s->v_max)
             s->v_max = v_count[i];
-        if (!h_count[i] || !v_count[i]) {
-            av_log(s->avctx, AV_LOG_ERROR, "h/v_count is 0\n");
-            return -1;
-        }
         s->quant_index[i] = get_bits(&s->gb, 8);
         if (s->quant_index[i] >= 4) {
             av_log(s->avctx, AV_LOG_ERROR, "quant_index is invalid\n");
             return AVERROR_INVALIDDATA;
-<<<<<<< HEAD
-        }
-=======
-        if (!s->h_count[i] || !s->v_count[i]) {
+        }
+        if (!h_count[i] || !v_count[i]) {
             av_log(s->avctx, AV_LOG_ERROR,
                    "Invalid sampling factor in component %d %d:%d\n",
-                   i, s->h_count[i], s->v_count[i]);
+                   i, h_count[i], v_count[i]);
             return AVERROR_INVALIDDATA;
         }
 
->>>>>>> 8aa35009
         av_log(s->avctx, AV_LOG_DEBUG, "component %d %d:%d id: %d quant:%d\n",
                i, h_count[i], v_count[i],
                s->component_id[i], s->quant_index[i]);
