--- conflicted
+++ resolved
@@ -29,13 +29,8 @@
 #include "libavutil/version.h"
 
 #define LIBAVCODEC_VERSION_MAJOR 55
-<<<<<<< HEAD
-#define LIBAVCODEC_VERSION_MINOR  65
+#define LIBAVCODEC_VERSION_MINOR  66
 #define LIBAVCODEC_VERSION_MICRO 100
-=======
-#define LIBAVCODEC_VERSION_MINOR 54
-#define LIBAVCODEC_VERSION_MICRO  0
->>>>>>> 0957b274
 
 #define LIBAVCODEC_VERSION_INT  AV_VERSION_INT(LIBAVCODEC_VERSION_MAJOR, \
                                                LIBAVCODEC_VERSION_MINOR, \
