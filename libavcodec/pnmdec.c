/*
 * PNM image format
 * Copyright (c) 2002, 2003 Fabrice Bellard
 *
 * This file is part of FFmpeg.
 *
 * FFmpeg is free software; you can redistribute it and/or
 * modify it under the terms of the GNU Lesser General Public
 * License as published by the Free Software Foundation; either
 * version 2.1 of the License, or (at your option) any later version.
 *
 * FFmpeg is distributed in the hope that it will be useful,
 * but WITHOUT ANY WARRANTY; without even the implied warranty of
 * MERCHANTABILITY or FITNESS FOR A PARTICULAR PURPOSE.  See the GNU
 * Lesser General Public License for more details.
 *
 * You should have received a copy of the GNU Lesser General Public
 * License along with FFmpeg; if not, write to the Free Software
 * Foundation, Inc., 51 Franklin Street, Fifth Floor, Boston, MA 02110-1301 USA
 */

#include "avcodec.h"
#include "internal.h"
#include "put_bits.h"
#include "pnm.h"


static int pnm_decode_frame(AVCodecContext *avctx, void *data,
                            int *got_frame, AVPacket *avpkt)
{
    const uint8_t *buf   = avpkt->data;
    int buf_size         = avpkt->size;
    PNMContext * const s = avctx->priv_data;
    AVFrame *picture     = data;
    AVFrame * const p    = &s->picture;
    int i, j, n, linesize, h, upgrade = 0, is_mono = 0;
    unsigned char *ptr;
    int components, sample_len, ret;

    s->bytestream_start =
    s->bytestream       = (uint8_t *)buf;
    s->bytestream_end   = (uint8_t *)buf + buf_size;

<<<<<<< HEAD
    if (ff_pnm_decode_header(avctx, s) < 0)
        return AVERROR_INVALIDDATA;
=======
    if ((ret = ff_pnm_decode_header(avctx, s)) < 0)
        return ret;
>>>>>>> 57d11e5e

    if (p->data[0])
        avctx->release_buffer(avctx, p);

    p->reference = 0;
    if ((ret = ff_get_buffer(avctx, p)) < 0) {
        av_log(avctx, AV_LOG_ERROR, "get_buffer() failed\n");
        return ret;
    }
    p->pict_type = AV_PICTURE_TYPE_I;
    p->key_frame = 1;

    switch (avctx->pix_fmt) {
    default:
<<<<<<< HEAD
        return AVERROR_INVALIDDATA;
    case AV_PIX_FMT_RGBA64BE:
        n = avctx->width * 8;
        components=4;
        sample_len=16;
        goto do_read;
=======
        return AVERROR(EINVAL);
>>>>>>> 57d11e5e
    case AV_PIX_FMT_RGB48BE:
        n = avctx->width * 6;
        components=3;
        sample_len=16;
        goto do_read;
    case AV_PIX_FMT_RGBA:
        n = avctx->width * 4;
        components=4;
        sample_len=8;
        goto do_read;
    case AV_PIX_FMT_RGB24:
        n = avctx->width * 3;
        components=3;
        sample_len=8;
        goto do_read;
    case AV_PIX_FMT_GRAY8:
        n = avctx->width;
        components=1;
        sample_len=8;
        if (s->maxval < 255)
            upgrade = 1;
        goto do_read;
    case AV_PIX_FMT_GRAY8A:
        n = avctx->width * 2;
        components=2;
        sample_len=8;
        goto do_read;
    case AV_PIX_FMT_GRAY16BE:
    case AV_PIX_FMT_GRAY16LE:
        n = avctx->width * 2;
        components=1;
        sample_len=16;
        if (s->maxval < 65535)
            upgrade = 2;
        goto do_read;
    case AV_PIX_FMT_MONOWHITE:
    case AV_PIX_FMT_MONOBLACK:
        n = (avctx->width + 7) >> 3;
        components=1;
        sample_len=1;
        is_mono = 1;
    do_read:
        ptr      = p->data[0];
        linesize = p->linesize[0];
        if (s->bytestream + n * avctx->height > s->bytestream_end)
            return AVERROR_INVALIDDATA;
<<<<<<< HEAD
        if(s->type < 4 || (is_mono && s->type==7)){
=======
        if(s->type < 4){
>>>>>>> 57d11e5e
            for (i=0; i<avctx->height; i++) {
                PutBitContext pb;
                init_put_bits(&pb, ptr, linesize);
                for(j=0; j<avctx->width * components; j++){
                    unsigned int c=0;
                    int v=0;
                    if(s->type < 4)
                    while(s->bytestream < s->bytestream_end && (*s->bytestream < '0' || *s->bytestream > '9' ))
                        s->bytestream++;
                    if(s->bytestream >= s->bytestream_end)
                        return AVERROR_INVALIDDATA;
<<<<<<< HEAD
                    if (is_mono) {
                        /* read a single digit */
                        v = (*s->bytestream++)&1;
                    } else {
                        /* read a sequence of digits */
                        do {
                            v = 10*v + c;
                            c = (*s->bytestream++) - '0';
                        } while (c <= 9);
                    }
=======
                    do{
                        v= 10*v + c;
                        c= (*s->bytestream++) - '0';
                    }while(c <= 9);
>>>>>>> 57d11e5e
                    put_bits(&pb, sample_len, (((1<<sample_len)-1)*v + (s->maxval>>1))/s->maxval);
                }
                flush_put_bits(&pb);
                ptr+= linesize;
            }
        }else{
        for (i = 0; i < avctx->height; i++) {
            if (!upgrade)
                memcpy(ptr, s->bytestream, n);
            else if (upgrade == 1) {
                unsigned int j, f = (255 * 128 + s->maxval / 2) / s->maxval;
                for (j = 0; j < n; j++)
                    ptr[j] = (s->bytestream[j] * f + 64) >> 7;
            } else if (upgrade == 2) {
                unsigned int j, v, f = (65535 * 32768 + s->maxval / 2) / s->maxval;
                for (j = 0; j < n / 2; j++) {
                    v = av_be2ne16(((uint16_t *)s->bytestream)[j]);
                    ((uint16_t *)ptr)[j] = (v * f + 16384) >> 15;
                }
            }
            s->bytestream += n;
            ptr           += linesize;
        }
        }
        break;
    case AV_PIX_FMT_YUV420P:
        {
            unsigned char *ptr1, *ptr2;

            n        = avctx->width;
            ptr      = p->data[0];
            linesize = p->linesize[0];
            if (s->bytestream + n * avctx->height * 3 / 2 > s->bytestream_end)
                return AVERROR_INVALIDDATA;
            for (i = 0; i < avctx->height; i++) {
                memcpy(ptr, s->bytestream, n);
                s->bytestream += n;
                ptr           += linesize;
            }
            ptr1 = p->data[1];
            ptr2 = p->data[2];
            n >>= 1;
            h = avctx->height >> 1;
            for (i = 0; i < h; i++) {
                memcpy(ptr1, s->bytestream, n);
                s->bytestream += n;
                memcpy(ptr2, s->bytestream, n);
                s->bytestream += n;
                ptr1 += p->linesize[1];
                ptr2 += p->linesize[2];
            }
        }
        break;
<<<<<<< HEAD
=======
    case AV_PIX_FMT_RGB32:
        ptr      = p->data[0];
        linesize = p->linesize[0];
        if (s->bytestream + avctx->width * avctx->height * 4 > s->bytestream_end)
            return AVERROR_INVALIDDATA;
        for (i = 0; i < avctx->height; i++) {
            int j, r, g, b, a;

            for (j = 0; j < avctx->width; j++) {
                r = *s->bytestream++;
                g = *s->bytestream++;
                b = *s->bytestream++;
                a = *s->bytestream++;
                ((uint32_t *)ptr)[j] = (a << 24) | (r << 16) | (g << 8) | b;
            }
            ptr += linesize;
        }
        break;
>>>>>>> 57d11e5e
    }
    *picture   = s->picture;
    *got_frame = 1;

    return s->bytestream - s->bytestream_start;
}


#if CONFIG_PGM_DECODER
AVCodec ff_pgm_decoder = {
    .name           = "pgm",
    .type           = AVMEDIA_TYPE_VIDEO,
    .id             = AV_CODEC_ID_PGM,
    .priv_data_size = sizeof(PNMContext),
    .init           = ff_pnm_init,
    .close          = ff_pnm_end,
    .decode         = pnm_decode_frame,
    .capabilities   = CODEC_CAP_DR1,
    .long_name      = NULL_IF_CONFIG_SMALL("PGM (Portable GrayMap) image"),
};
#endif

#if CONFIG_PGMYUV_DECODER
AVCodec ff_pgmyuv_decoder = {
    .name           = "pgmyuv",
    .type           = AVMEDIA_TYPE_VIDEO,
    .id             = AV_CODEC_ID_PGMYUV,
    .priv_data_size = sizeof(PNMContext),
    .init           = ff_pnm_init,
    .close          = ff_pnm_end,
    .decode         = pnm_decode_frame,
    .capabilities   = CODEC_CAP_DR1,
    .long_name      = NULL_IF_CONFIG_SMALL("PGMYUV (Portable GrayMap YUV) image"),
};
#endif

#if CONFIG_PPM_DECODER
AVCodec ff_ppm_decoder = {
    .name           = "ppm",
    .type           = AVMEDIA_TYPE_VIDEO,
    .id             = AV_CODEC_ID_PPM,
    .priv_data_size = sizeof(PNMContext),
    .init           = ff_pnm_init,
    .close          = ff_pnm_end,
    .decode         = pnm_decode_frame,
    .capabilities   = CODEC_CAP_DR1,
    .long_name      = NULL_IF_CONFIG_SMALL("PPM (Portable PixelMap) image"),
};
#endif

#if CONFIG_PBM_DECODER
AVCodec ff_pbm_decoder = {
    .name           = "pbm",
    .type           = AVMEDIA_TYPE_VIDEO,
    .id             = AV_CODEC_ID_PBM,
    .priv_data_size = sizeof(PNMContext),
    .init           = ff_pnm_init,
    .close          = ff_pnm_end,
    .decode         = pnm_decode_frame,
    .capabilities   = CODEC_CAP_DR1,
    .long_name      = NULL_IF_CONFIG_SMALL("PBM (Portable BitMap) image"),
};
#endif

#if CONFIG_PAM_DECODER
AVCodec ff_pam_decoder = {
    .name           = "pam",
    .type           = AVMEDIA_TYPE_VIDEO,
    .id             = AV_CODEC_ID_PAM,
    .priv_data_size = sizeof(PNMContext),
    .init           = ff_pnm_init,
    .close          = ff_pnm_end,
    .decode         = pnm_decode_frame,
    .capabilities   = CODEC_CAP_DR1,
    .long_name      = NULL_IF_CONFIG_SMALL("PAM (Portable AnyMap) image"),
};
#endif<|MERGE_RESOLUTION|>--- conflicted
+++ resolved
@@ -41,13 +41,8 @@
     s->bytestream       = (uint8_t *)buf;
     s->bytestream_end   = (uint8_t *)buf + buf_size;
 
-<<<<<<< HEAD
-    if (ff_pnm_decode_header(avctx, s) < 0)
-        return AVERROR_INVALIDDATA;
-=======
     if ((ret = ff_pnm_decode_header(avctx, s)) < 0)
         return ret;
->>>>>>> 57d11e5e
 
     if (p->data[0])
         avctx->release_buffer(avctx, p);
@@ -62,16 +57,12 @@
 
     switch (avctx->pix_fmt) {
     default:
-<<<<<<< HEAD
-        return AVERROR_INVALIDDATA;
+        return AVERROR(EINVAL);
     case AV_PIX_FMT_RGBA64BE:
         n = avctx->width * 8;
         components=4;
         sample_len=16;
         goto do_read;
-=======
-        return AVERROR(EINVAL);
->>>>>>> 57d11e5e
     case AV_PIX_FMT_RGB48BE:
         n = avctx->width * 6;
         components=3;
@@ -118,11 +109,7 @@
         linesize = p->linesize[0];
         if (s->bytestream + n * avctx->height > s->bytestream_end)
             return AVERROR_INVALIDDATA;
-<<<<<<< HEAD
         if(s->type < 4 || (is_mono && s->type==7)){
-=======
-        if(s->type < 4){
->>>>>>> 57d11e5e
             for (i=0; i<avctx->height; i++) {
                 PutBitContext pb;
                 init_put_bits(&pb, ptr, linesize);
@@ -134,7 +121,6 @@
                         s->bytestream++;
                     if(s->bytestream >= s->bytestream_end)
                         return AVERROR_INVALIDDATA;
-<<<<<<< HEAD
                     if (is_mono) {
                         /* read a single digit */
                         v = (*s->bytestream++)&1;
@@ -145,12 +131,6 @@
                             c = (*s->bytestream++) - '0';
                         } while (c <= 9);
                     }
-=======
-                    do{
-                        v= 10*v + c;
-                        c= (*s->bytestream++) - '0';
-                    }while(c <= 9);
->>>>>>> 57d11e5e
                     put_bits(&pb, sample_len, (((1<<sample_len)-1)*v + (s->maxval>>1))/s->maxval);
                 }
                 flush_put_bits(&pb);
@@ -204,27 +184,6 @@
             }
         }
         break;
-<<<<<<< HEAD
-=======
-    case AV_PIX_FMT_RGB32:
-        ptr      = p->data[0];
-        linesize = p->linesize[0];
-        if (s->bytestream + avctx->width * avctx->height * 4 > s->bytestream_end)
-            return AVERROR_INVALIDDATA;
-        for (i = 0; i < avctx->height; i++) {
-            int j, r, g, b, a;
-
-            for (j = 0; j < avctx->width; j++) {
-                r = *s->bytestream++;
-                g = *s->bytestream++;
-                b = *s->bytestream++;
-                a = *s->bytestream++;
-                ((uint32_t *)ptr)[j] = (a << 24) | (r << 16) | (g << 8) | b;
-            }
-            ptr += linesize;
-        }
-        break;
->>>>>>> 57d11e5e
     }
     *picture   = s->picture;
     *got_frame = 1;
