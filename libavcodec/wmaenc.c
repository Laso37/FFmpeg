/*
 * WMA compatible encoder
 * Copyright (c) 2007 Michael Niedermayer
 *
 * This file is part of FFmpeg.
 *
 * FFmpeg is free software; you can redistribute it and/or
 * modify it under the terms of the GNU Lesser General Public
 * License as published by the Free Software Foundation; either
 * version 2.1 of the License, or (at your option) any later version.
 *
 * FFmpeg is distributed in the hope that it will be useful,
 * but WITHOUT ANY WARRANTY; without even the implied warranty of
 * MERCHANTABILITY or FITNESS FOR A PARTICULAR PURPOSE.  See the GNU
 * Lesser General Public License for more details.
 *
 * You should have received a copy of the GNU Lesser General Public
 * License along with FFmpeg; if not, write to the Free Software
 * Foundation, Inc., 51 Franklin Street, Fifth Floor, Boston, MA 02110-1301 USA
 */

#include "avcodec.h"
#include "internal.h"
#include "wma.h"
#include "libavutil/avassert.h"

#undef NDEBUG
#include <assert.h>


static int encode_init(AVCodecContext * avctx){
    WMACodecContext *s = avctx->priv_data;
    int i, flags1, flags2;
    uint8_t *extradata;

    s->avctx = avctx;

    if(avctx->channels > MAX_CHANNELS) {
        av_log(avctx, AV_LOG_ERROR, "too many channels: got %i, need %i or fewer",
               avctx->channels, MAX_CHANNELS);
        return AVERROR(EINVAL);
    }

    if (avctx->sample_rate > 48000) {
        av_log(avctx, AV_LOG_ERROR, "sample rate is too high: %d > 48kHz",
               avctx->sample_rate);
        return AVERROR(EINVAL);
    }

    if(avctx->bit_rate < 24*1000) {
        av_log(avctx, AV_LOG_ERROR, "bitrate too low: got %i, need 24000 or higher\n",
               avctx->bit_rate);
        return AVERROR(EINVAL);
    }

    /* extract flag infos */
    flags1 = 0;
    flags2 = 1;
    if (avctx->codec->id == CODEC_ID_WMAV1) {
        extradata= av_malloc(4);
        avctx->extradata_size= 4;
        AV_WL16(extradata, flags1);
        AV_WL16(extradata+2, flags2);
    } else if (avctx->codec->id == CODEC_ID_WMAV2) {
        extradata= av_mallocz(10);
        avctx->extradata_size= 10;
        AV_WL32(extradata, flags1);
        AV_WL16(extradata+4, flags2);
    }else
        assert(0);
    avctx->extradata= extradata;
    s->use_exp_vlc = flags2 & 0x0001;
    s->use_bit_reservoir = flags2 & 0x0002;
    s->use_variable_block_len = flags2 & 0x0004;
    if (avctx->channels == 2)
        s->ms_stereo = 1;

    ff_wma_init(avctx, flags2);

    /* init MDCT */
    for(i = 0; i < s->nb_block_sizes; i++)
        ff_mdct_init(&s->mdct_ctx[i], s->frame_len_bits - i + 1, 0, 1.0);

    s->block_align     = avctx->bit_rate * (int64_t)s->frame_len /
                         (avctx->sample_rate * 8);
    s->block_align     = FFMIN(s->block_align, MAX_CODED_SUPERFRAME_SIZE);
    avctx->block_align = s->block_align;
    avctx->bit_rate    = avctx->block_align * 8LL * avctx->sample_rate /
                         s->frame_len;
//av_log(NULL, AV_LOG_ERROR, "%d %d %d %d\n", s->block_align, avctx->bit_rate, s->frame_len, avctx->sample_rate);
    avctx->frame_size = avctx->delay = s->frame_len;

#if FF_API_OLD_ENCODE_AUDIO
    avctx->coded_frame = &s->frame;
    avcodec_get_frame_defaults(avctx->coded_frame);
#endif

    return 0;
}


static void apply_window_and_mdct(AVCodecContext * avctx, const signed short * audio, int len) {
    WMACodecContext *s = avctx->priv_data;
    int window_index= s->frame_len_bits - s->block_len_bits;
    FFTContext *mdct = &s->mdct_ctx[window_index];
    int i, j, channel;
    const float * win = s->windows[window_index];
    int window_len = 1 << s->block_len_bits;
    float n = window_len/2;

    for (channel = 0; channel < avctx->channels; channel++) {
        memcpy(s->output, s->frame_out[channel], sizeof(float)*window_len);
        j = channel;
        for (i = 0; i < len; i++, j += avctx->channels){
            s->output[i+window_len]  = audio[j] / n * win[window_len - i - 1];
            s->frame_out[channel][i] = audio[j] / n * win[i];
        }
        mdct->mdct_calc(mdct, s->coefs[channel], s->output);
    }
}

//FIXME use for decoding too
static void init_exp(WMACodecContext *s, int ch, const int *exp_param){
    int n;
    const uint16_t *ptr;
    float v, *q, max_scale, *q_end;

    ptr = s->exponent_bands[s->frame_len_bits - s->block_len_bits];
    q = s->exponents[ch];
    q_end = q + s->block_len;
    max_scale = 0;
    while (q < q_end) {
        /* XXX: use a table */
        v = pow(10, *exp_param++ * (1.0 / 16.0));
        max_scale= FFMAX(max_scale, v);
        n = *ptr++;
        do {
            *q++ = v;
        } while (--n);
    }
    s->max_exponent[ch] = max_scale;
}

static void encode_exp_vlc(WMACodecContext *s, int ch, const int *exp_param){
    int last_exp;
    const uint16_t *ptr;
    float *q, *q_end;

    ptr = s->exponent_bands[s->frame_len_bits - s->block_len_bits];
    q = s->exponents[ch];
    q_end = q + s->block_len;
    if (s->version == 1) {
        last_exp= *exp_param++;
        assert(last_exp-10 >= 0 && last_exp-10 < 32);
        put_bits(&s->pb, 5, last_exp - 10);
        q+= *ptr++;
    }else
        last_exp = 36;
    while (q < q_end) {
        int exp = *exp_param++;
        int code = exp - last_exp + 60;
        assert(code >= 0 && code < 120);
        put_bits(&s->pb, ff_aac_scalefactor_bits[code], ff_aac_scalefactor_code[code]);
        /* XXX: use a table */
        q+= *ptr++;
        last_exp= exp;
    }
}

static int encode_block(WMACodecContext *s, float (*src_coefs)[BLOCK_MAX_SIZE], int total_gain){
    int v, bsize, ch, coef_nb_bits, parse_exponents;
    float mdct_norm;
    int nb_coefs[MAX_CHANNELS];
    static const int fixed_exp[25]={20,20,20,20,20,20,20,20,20,20,20,20,20,20,20,20,20,20,20,20,20,20,20,20,20};

    //FIXME remove duplication relative to decoder
    if (s->use_variable_block_len) {
        assert(0); //FIXME not implemented
    }else{
        /* fixed block len */
        s->next_block_len_bits = s->frame_len_bits;
        s->prev_block_len_bits = s->frame_len_bits;
        s->block_len_bits = s->frame_len_bits;
    }

    s->block_len = 1 << s->block_len_bits;
//     assert((s->block_pos + s->block_len) <= s->frame_len);
    bsize = s->frame_len_bits - s->block_len_bits;

    //FIXME factor
    v = s->coefs_end[bsize] - s->coefs_start;
    for(ch = 0; ch < s->nb_channels; ch++)
        nb_coefs[ch] = v;
    {
        int n4 = s->block_len / 2;
        mdct_norm = 1.0 / (float)n4;
        if (s->version == 1) {
            mdct_norm *= sqrt(n4);
        }
    }

    if (s->nb_channels == 2) {
        put_bits(&s->pb, 1, !!s->ms_stereo);
    }

    for(ch = 0; ch < s->nb_channels; ch++) {
        s->channel_coded[ch] = 1; //FIXME only set channel_coded when needed, instead of always
        if (s->channel_coded[ch]) {
            init_exp(s, ch, fixed_exp);
        }
    }

    for(ch = 0; ch < s->nb_channels; ch++) {
        if (s->channel_coded[ch]) {
            WMACoef *coefs1;
            float *coefs, *exponents, mult;
            int i, n;

            coefs1 = s->coefs1[ch];
            exponents = s->exponents[ch];
            mult = pow(10, total_gain * 0.05) / s->max_exponent[ch];
            mult *= mdct_norm;
            coefs = src_coefs[ch];
            if (s->use_noise_coding && 0) {
                assert(0); //FIXME not implemented
            } else {
                coefs += s->coefs_start;
                n = nb_coefs[ch];
                for(i = 0;i < n; i++){
                    double t= *coefs++ / (exponents[i] * mult);
                    if(t<-32768 || t>32767)
                        return -1;

                    coefs1[i] = lrint(t);
                }
            }
        }
    }

    v = 0;
    for(ch = 0; ch < s->nb_channels; ch++) {
        int a = s->channel_coded[ch];
        put_bits(&s->pb, 1, a);
        v |= a;
    }

    if (!v)
        return 1;

    for(v= total_gain-1; v>=127; v-= 127)
        put_bits(&s->pb, 7, 127);
    put_bits(&s->pb, 7, v);

    coef_nb_bits= ff_wma_total_gain_to_bits(total_gain);

    if (s->use_noise_coding) {
        for(ch = 0; ch < s->nb_channels; ch++) {
            if (s->channel_coded[ch]) {
                int i, n;
                n = s->exponent_high_sizes[bsize];
                for(i=0;i<n;i++) {
                    put_bits(&s->pb, 1, s->high_band_coded[ch][i]= 0);
                    if (0)
                        nb_coefs[ch] -= s->exponent_high_bands[bsize][i];
                }
            }
        }
    }

    parse_exponents = 1;
    if (s->block_len_bits != s->frame_len_bits) {
        put_bits(&s->pb, 1, parse_exponents);
    }

    if (parse_exponents) {
        for(ch = 0; ch < s->nb_channels; ch++) {
            if (s->channel_coded[ch]) {
                if (s->use_exp_vlc) {
                    encode_exp_vlc(s, ch, fixed_exp);
                } else {
                    assert(0); //FIXME not implemented
//                    encode_exp_lsp(s, ch);
                }
            }
        }
    } else {
        assert(0); //FIXME not implemented
    }

    for(ch = 0; ch < s->nb_channels; ch++) {
        if (s->channel_coded[ch]) {
            int run, tindex;
            WMACoef *ptr, *eptr;
            tindex = (ch == 1 && s->ms_stereo);
            ptr = &s->coefs1[ch][0];
            eptr = ptr + nb_coefs[ch];

            run=0;
            for(;ptr < eptr; ptr++){
                if(*ptr){
                    int level= *ptr;
                    int abs_level= FFABS(level);
                    int code= 0;
                    if(abs_level <= s->coef_vlcs[tindex]->max_level){
                        if(run < s->coef_vlcs[tindex]->levels[abs_level-1])
                            code= run + s->int_table[tindex][abs_level-1];
                    }

                    assert(code < s->coef_vlcs[tindex]->n);
                    put_bits(&s->pb, s->coef_vlcs[tindex]->huffbits[code], s->coef_vlcs[tindex]->huffcodes[code]);

                    if(code == 0){
                        if(1<<coef_nb_bits <= abs_level)
                            return -1;

                        put_bits(&s->pb, coef_nb_bits, abs_level);
                        put_bits(&s->pb, s->frame_len_bits, run);
                    }
                    put_bits(&s->pb, 1, level < 0); //FIXME the sign is fliped somewhere
                    run=0;
                }else{
                    run++;
                }
            }
            if(run)
                put_bits(&s->pb, s->coef_vlcs[tindex]->huffbits[1], s->coef_vlcs[tindex]->huffcodes[1]);
        }
        if (s->version == 1 && s->nb_channels >= 2) {
            avpriv_align_put_bits(&s->pb);
        }
    }
    return 0;
}

static int encode_frame(WMACodecContext *s, float (*src_coefs)[BLOCK_MAX_SIZE], uint8_t *buf, int buf_size, int total_gain){
    init_put_bits(&s->pb, buf, buf_size);

    if (s->use_bit_reservoir) {
        assert(0);//FIXME not implemented
    }else{
        if(encode_block(s, src_coefs, total_gain) < 0)
            return INT_MAX;
    }

    avpriv_align_put_bits(&s->pb);

    return put_bits_count(&s->pb)/8 - s->block_align;
}

static int encode_superframe(AVCodecContext *avctx, AVPacket *avpkt,
                             const AVFrame *frame, int *got_packet_ptr)
{
    WMACodecContext *s = avctx->priv_data;
    const int16_t *samples = (const int16_t *)frame->data[0];
    int i, total_gain, ret;

    s->block_len_bits= s->frame_len_bits; //required by non variable block len
    s->block_len = 1 << s->block_len_bits;

    apply_window_and_mdct(avctx, samples, frame->nb_samples);

    if (s->ms_stereo) {
        float a, b;
        int i;

        for(i = 0; i < s->block_len; i++) {
            a = s->coefs[0][i]*0.5;
            b = s->coefs[1][i]*0.5;
            s->coefs[0][i] = a + b;
            s->coefs[1][i] = a - b;
        }
    }

    if ((ret = ff_alloc_packet(avpkt, 2 * MAX_CODED_SUPERFRAME_SIZE))) {
        av_log(avctx, AV_LOG_ERROR, "Error getting output packet\n");
        return ret;
    }

#if 1
    total_gain= 128;
    for(i=64; i; i>>=1){
        int error = encode_frame(s, s->coefs, avpkt->data, avpkt->size,
                                 total_gain - i);
        if(error<0)
            total_gain-= i;
    }
#else
    total_gain= 90;
    best = encode_frame(s, s->coefs, avpkt->data, avpkt->size, total_gain);
    for(i=32; i; i>>=1){
        int scoreL = encode_frame(s, s->coefs, avpkt->data, avpkt->size, total_gain - i);
        int scoreR = encode_frame(s, s->coefs, avpkt->data, avpkt->size, total_gain + i);
        av_log(NULL, AV_LOG_ERROR, "%d %d %d (%d)\n", scoreL, best, scoreR, total_gain);
        if(scoreL < FFMIN(best, scoreR)){
            best = scoreL;
            total_gain -= i;
        }else if(scoreR < best){
            best = scoreR;
            total_gain += i;
        }
    }
#endif

<<<<<<< HEAD
    encode_frame(s, s->coefs, buf, buf_size, total_gain);
    av_assert0((put_bits_count(&s->pb) & 7) == 0);
    i= s->block_align - (put_bits_count(&s->pb)+7)/8;
    av_assert0(i>=0);
    while(i--)
        put_bits(&s->pb, 8, 'N');

    flush_put_bits(&s->pb);
    av_assert0(put_bits_ptr(&s->pb) - s->pb.buf == s->block_align);
    return s->block_align;
=======
    if ((i = encode_frame(s, s->coefs, avpkt->data, avpkt->size, total_gain)) >= 0) {
        av_log(avctx, AV_LOG_ERROR, "required frame size too large. please "
               "use a higher bit rate.\n");
        return AVERROR(EINVAL);
    }
    assert((put_bits_count(&s->pb) & 7) == 0);
    while (i++)
        put_bits(&s->pb, 8, 'N');

    flush_put_bits(&s->pb);

    if (frame->pts != AV_NOPTS_VALUE)
        avpkt->pts = frame->pts - ff_samples_to_time_base(avctx, avctx->delay);

    avpkt->size = s->block_align;
    *got_packet_ptr = 1;
    return 0;
>>>>>>> 6aba117f
}

AVCodec ff_wmav1_encoder = {
    .name           = "wmav1",
    .type           = AVMEDIA_TYPE_AUDIO,
    .id             = CODEC_ID_WMAV1,
    .priv_data_size = sizeof(WMACodecContext),
    .init           = encode_init,
    .encode2        = encode_superframe,
    .close          = ff_wma_end,
    .sample_fmts    = (const enum AVSampleFormat[]){AV_SAMPLE_FMT_S16,AV_SAMPLE_FMT_NONE},
    .long_name      = NULL_IF_CONFIG_SMALL("Windows Media Audio 1"),
};

AVCodec ff_wmav2_encoder = {
    .name           = "wmav2",
    .type           = AVMEDIA_TYPE_AUDIO,
    .id             = CODEC_ID_WMAV2,
    .priv_data_size = sizeof(WMACodecContext),
    .init           = encode_init,
    .encode2        = encode_superframe,
    .close          = ff_wma_end,
    .sample_fmts    = (const enum AVSampleFormat[]){AV_SAMPLE_FMT_S16,AV_SAMPLE_FMT_NONE},
    .long_name      = NULL_IF_CONFIG_SMALL("Windows Media Audio 2"),
};<|MERGE_RESOLUTION|>--- conflicted
+++ resolved
@@ -401,8 +401,7 @@
     }
 #endif
 
-<<<<<<< HEAD
-    encode_frame(s, s->coefs, buf, buf_size, total_gain);
+    encode_frame(s, s->coefs, avpkt->data, avpkt->size, total_gain);
     av_assert0((put_bits_count(&s->pb) & 7) == 0);
     i= s->block_align - (put_bits_count(&s->pb)+7)/8;
     av_assert0(i>=0);
@@ -411,18 +410,6 @@
 
     flush_put_bits(&s->pb);
     av_assert0(put_bits_ptr(&s->pb) - s->pb.buf == s->block_align);
-    return s->block_align;
-=======
-    if ((i = encode_frame(s, s->coefs, avpkt->data, avpkt->size, total_gain)) >= 0) {
-        av_log(avctx, AV_LOG_ERROR, "required frame size too large. please "
-               "use a higher bit rate.\n");
-        return AVERROR(EINVAL);
-    }
-    assert((put_bits_count(&s->pb) & 7) == 0);
-    while (i++)
-        put_bits(&s->pb, 8, 'N');
-
-    flush_put_bits(&s->pb);
 
     if (frame->pts != AV_NOPTS_VALUE)
         avpkt->pts = frame->pts - ff_samples_to_time_base(avctx, avctx->delay);
@@ -430,7 +417,6 @@
     avpkt->size = s->block_align;
     *got_packet_ptr = 1;
     return 0;
->>>>>>> 6aba117f
 }
 
 AVCodec ff_wmav1_encoder = {
