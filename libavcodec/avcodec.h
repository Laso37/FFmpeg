--- conflicted
+++ resolved
@@ -88,15 +88,11 @@
  *
  * If you add a codec ID to this list, add it so that
  * 1. no value of a existing codec ID changes (that would break ABI),
-<<<<<<< HEAD
  * 2. Give it a value which when taken as ASCII is recognized uniquely by a human as this specific codec.
  *    This ensures that 2 forks can independently add AVCodecIDs without producing conflicts.
-=======
- * 2. it is as close as possible to similar codecs.
  *
  * After adding new codec IDs, do not forget to add an entry to the codec
  * descriptor list and bump libavcodec minor version.
->>>>>>> 8db73c61
  */
 enum AVCodecID {
     AV_CODEC_ID_NONE,
