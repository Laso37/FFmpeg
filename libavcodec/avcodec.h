--- conflicted
+++ resolved
@@ -5493,7 +5493,7 @@
     void (*close)(AVBSFContext *ctx);
 } AVBitStreamFilter;
 
-<<<<<<< HEAD
+#if FF_API_OLD_BSF
 /**
  * Register a bitstream filter.
  *
@@ -5503,6 +5503,7 @@
  *
  * @see avcodec_register_all()
  */
+attribute_deprecated
 void av_register_bitstream_filter(AVBitStreamFilter *bsf);
 
 /**
@@ -5515,6 +5516,7 @@
  * @return a bitstream filter context if a matching filter was found
  * and successfully initialized, NULL otherwise
  */
+attribute_deprecated
 AVBitStreamFilterContext *av_bitstream_filter_init(const char *name);
 
 /**
@@ -5546,23 +5548,11 @@
  * its starting address). A special case is if *poutbuf was set to NULL and
  * *poutbuf_size was set to 0, which indicates the packet should be dropped.
  */
-=======
-#if FF_API_OLD_BSF
-/**
- * @deprecated the old bitstream filtering API (using AVBitStreamFilterContext)
- * is deprecated. Use the new bitstream filtering API (using AVBSFContext).
- */
 attribute_deprecated
-void av_register_bitstream_filter(AVBitStreamFilter *bsf);
-attribute_deprecated
-AVBitStreamFilterContext *av_bitstream_filter_init(const char *name);
-attribute_deprecated
->>>>>>> 33d18982
 int av_bitstream_filter_filter(AVBitStreamFilterContext *bsfc,
                                AVCodecContext *avctx, const char *args,
                                uint8_t **poutbuf, int *poutbuf_size,
                                const uint8_t *buf, int buf_size, int keyframe);
-<<<<<<< HEAD
 
 /**
  * Release bitstream filter context.
@@ -5570,6 +5560,7 @@
  * @param bsf the bitstream filter context created with
  * av_bitstream_filter_init(), can be NULL
  */
+attribute_deprecated
 void av_bitstream_filter_close(AVBitStreamFilterContext *bsf);
 
 /**
@@ -5580,11 +5571,7 @@
  * This function can be used to iterate over all registered bitstream
  * filters.
  */
-=======
 attribute_deprecated
-void av_bitstream_filter_close(AVBitStreamFilterContext *bsf);
-attribute_deprecated
->>>>>>> 33d18982
 AVBitStreamFilter *av_bitstream_filter_next(const AVBitStreamFilter *f);
 #endif
 
