--- conflicted
+++ resolved
@@ -2889,7 +2889,13 @@
     uint64_t vbv_delay;
 
     /**
-<<<<<<< HEAD
+     * Type of service that the audio stream conveys.
+     * - encoding: Set by user.
+     * - decoding: Set by libavcodec.
+     */
+    enum AVAudioServiceType audio_service_type;
+
+    /**
      * Current statistics for PTS correction.
      * - decoding: maintained and used by libavcodec, not intended to be used by user apps
      * - encoding: unused
@@ -2899,13 +2905,6 @@
     int64_t pts_correction_last_pts;       /// PTS of the last frame
     int64_t pts_correction_last_dts;       /// DTS of the last frame
 
-=======
-     * Type of service that the audio stream conveys.
-     * - encoding: Set by user.
-     * - decoding: Set by libavcodec.
-     */
-    enum AVAudioServiceType audio_service_type;
->>>>>>> eb81cf86
 } AVCodecContext;
 
 /**
