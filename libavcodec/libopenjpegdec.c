--- conflicted
+++ resolved
@@ -40,47 +40,21 @@
 
 // pix_fmts with lower bpp have to be listed before
 // similar pix_fmts with higher bpp.
-<<<<<<< HEAD
-#define RGB_PIXEL_FORMATS   PIX_FMT_RGB24,PIX_FMT_RGBA,PIX_FMT_RGB48,PIX_FMT_RGBA64
-#define GRAY_PIXEL_FORMATS  PIX_FMT_GRAY8,PIX_FMT_GRAY8A,PIX_FMT_GRAY16
-#define YUV_PIXEL_FORMATS   PIX_FMT_YUV410P,PIX_FMT_YUV411P,PIX_FMT_YUVA420P, \
-                            PIX_FMT_YUV420P,PIX_FMT_YUV422P,PIX_FMT_YUVA422P, \
-                            PIX_FMT_YUV440P,PIX_FMT_YUV444P,PIX_FMT_YUVA444P, \
-                            PIX_FMT_YUV420P9,PIX_FMT_YUV422P9,PIX_FMT_YUV444P9, \
-                            PIX_FMT_YUV420P10,PIX_FMT_YUV422P10,PIX_FMT_YUV444P10, \
-                            PIX_FMT_YUV420P12,PIX_FMT_YUV422P12,PIX_FMT_YUV444P12, \
-                            PIX_FMT_YUV420P14,PIX_FMT_YUV422P14,PIX_FMT_YUV444P14, \
-                            PIX_FMT_YUV420P16,PIX_FMT_YUV422P16,PIX_FMT_YUV444P16
-
-static const enum PixelFormat libopenjpeg_rgb_pix_fmts[]  = {RGB_PIXEL_FORMATS};
-static const enum PixelFormat libopenjpeg_gray_pix_fmts[] = {GRAY_PIXEL_FORMATS};
-static const enum PixelFormat libopenjpeg_yuv_pix_fmts[]  = {YUV_PIXEL_FORMATS};
-static const enum PixelFormat libopenjpeg_all_pix_fmts[]  = {RGB_PIXEL_FORMATS,GRAY_PIXEL_FORMATS,YUV_PIXEL_FORMATS};
-=======
-#define RGB_PIXEL_FORMATS  AV_PIX_FMT_RGB24, AV_PIX_FMT_RGBA,  \
-                           AV_PIX_FMT_RGB48
-
-#define GRAY_PIXEL_FORMATS AV_PIX_FMT_GRAY8, AV_PIX_FMT_Y400A, \
-                           AV_PIX_FMT_GRAY16
-
-#define YUV_PIXEL_FORMATS  AV_PIX_FMT_YUV410P,   AV_PIX_FMT_YUV411P,   \
-                           AV_PIX_FMT_YUVA420P, \
-                           AV_PIX_FMT_YUV420P,   AV_PIX_FMT_YUV422P,   \
-                           AV_PIX_FMT_YUV440P,   AV_PIX_FMT_YUV444P,   \
-                           AV_PIX_FMT_YUV420P9,  AV_PIX_FMT_YUV422P9,  \
-                           AV_PIX_FMT_YUV444P9, \
-                           AV_PIX_FMT_YUV420P10, AV_PIX_FMT_YUV422P10, \
-                           AV_PIX_FMT_YUV444P10, \
-                           AV_PIX_FMT_YUV420P16, AV_PIX_FMT_YUV422P16, \
-                           AV_PIX_FMT_YUV444P16
-
-static const enum AVPixelFormat rgb_pix_fmts[]  = {RGB_PIXEL_FORMATS};
-static const enum AVPixelFormat gray_pix_fmts[] = {GRAY_PIXEL_FORMATS};
-static const enum AVPixelFormat yuv_pix_fmts[]  = {YUV_PIXEL_FORMATS};
-static const enum AVPixelFormat any_pix_fmts[]  = {RGB_PIXEL_FORMATS,
-                                                 GRAY_PIXEL_FORMATS,
-                                                 YUV_PIXEL_FORMATS};
->>>>>>> 716d413c
+#define RGB_PIXEL_FORMATS   AV_PIX_FMT_RGB24,AV_PIX_FMT_RGBA,AV_PIX_FMT_RGB48,AV_PIX_FMT_RGBA64
+#define GRAY_PIXEL_FORMATS  AV_PIX_FMT_GRAY8,AV_PIX_FMT_GRAY8A,AV_PIX_FMT_GRAY16
+#define YUV_PIXEL_FORMATS   AV_PIX_FMT_YUV410P,AV_PIX_FMT_YUV411P,AV_PIX_FMT_YUVA420P, \
+                            AV_PIX_FMT_YUV420P,AV_PIX_FMT_YUV422P,AV_PIX_FMT_YUVA422P, \
+                            AV_PIX_FMT_YUV440P,AV_PIX_FMT_YUV444P,AV_PIX_FMT_YUVA444P, \
+                            AV_PIX_FMT_YUV420P9,AV_PIX_FMT_YUV422P9,AV_PIX_FMT_YUV444P9, \
+                            AV_PIX_FMT_YUV420P10,AV_PIX_FMT_YUV422P10,AV_PIX_FMT_YUV444P10, \
+                            AV_PIX_FMT_YUV420P12,AV_PIX_FMT_YUV422P12,AV_PIX_FMT_YUV444P12, \
+                            AV_PIX_FMT_YUV420P14,AV_PIX_FMT_YUV422P14,AV_PIX_FMT_YUV444P14, \
+                            AV_PIX_FMT_YUV420P16,AV_PIX_FMT_YUV422P16,AV_PIX_FMT_YUV444P16
+
+static const enum AVPixelFormat libopenjpeg_rgb_pix_fmts[]  = {RGB_PIXEL_FORMATS};
+static const enum AVPixelFormat libopenjpeg_gray_pix_fmts[] = {GRAY_PIXEL_FORMATS};
+static const enum AVPixelFormat libopenjpeg_yuv_pix_fmts[]  = {YUV_PIXEL_FORMATS};
+static const enum AVPixelFormat libopenjpeg_all_pix_fmts[]  = {RGB_PIXEL_FORMATS,GRAY_PIXEL_FORMATS,YUV_PIXEL_FORMATS};
 
 typedef struct {
     AVClass *class;
@@ -89,12 +63,7 @@
     int lowqual;
 } LibOpenJPEGContext;
 
-<<<<<<< HEAD
-static inline int libopenjpeg_matches_pix_fmt(const opj_image_t *image, enum PixelFormat pix_fmt)
-=======
-static int libopenjpeg_matches_pix_fmt(const opj_image_t *img,
-                                       enum AVPixelFormat pix_fmt)
->>>>>>> 716d413c
+static inline int libopenjpeg_matches_pix_fmt(const opj_image_t *image, enum AVPixelFormat pix_fmt)
 {
     AVPixFmtDescriptor descriptor = av_pix_fmt_descriptors[pix_fmt];
     int match = 1;
@@ -123,12 +92,7 @@
     return match;
 }
 
-<<<<<<< HEAD
-static inline enum PixelFormat libopenjpeg_guess_pix_fmt(const opj_image_t *image) {
-=======
-static enum AVPixelFormat libopenjpeg_guess_pix_fmt(const opj_image_t *image)
-{
->>>>>>> 716d413c
+static inline enum AVPixelFormat libopenjpeg_guess_pix_fmt(const opj_image_t *image) {
     int index;
     const enum AVPixelFormat *possible_fmts = NULL;
     int possible_fmts_nb = 0;
@@ -161,12 +125,7 @@
     return AV_PIX_FMT_NONE;
 }
 
-<<<<<<< HEAD
-static inline int libopenjpeg_ispacked(enum PixelFormat pix_fmt) {
-=======
-static inline int libopenjpeg_ispacked(enum AVPixelFormat pix_fmt)
-{
->>>>>>> 716d413c
+static inline int libopenjpeg_ispacked(enum AVPixelFormat pix_fmt) {
     int i, component_plane;
 
     if (pix_fmt == AV_PIX_FMT_GRAY16)
