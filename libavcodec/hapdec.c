/*
 * Vidvox Hap decoder
 * Copyright (C) 2015 Vittorio Giovara <vittorio.giovara@gmail.com>
 * Copyright (C) 2015 Tom Butterworth <bangnoise@gmail.com>
 *
 * This file is part of FFmpeg.
 *
 * FFmpeg is free software; you can redistribute it and/or
 * modify it under the terms of the GNU Lesser General Public
 * License as published by the Free Software Foundation; either
 * version 2.1 of the License, or (at your option) any later version.
 *
 * FFmpeg is distributed in the hope that it will be useful,
 * but WITHOUT ANY WARRANTY; without even the implied warranty of
 * MERCHANTABILITY or FITNESS FOR A PARTICULAR PURPOSE.  See the GNU
 * Lesser General Public License for more details.
 *
 * You should have received a copy of the GNU Lesser General Public
 * License along with FFmpeg; if not, write to the Free Software
 * Foundation, Inc., 51 Franklin Street, Fifth Floor, Boston, MA 02110-1301 USA
 */

/**
 * @file
 * Hap decoder
 *
 * Fourcc: Hap1, Hap5, HapY
 *
 * https://github.com/Vidvox/hap/blob/master/documentation/HapVideoDRAFT.md
 */

#include <stdint.h>

#include "libavutil/imgutils.h"

#include "avcodec.h"
#include "bytestream.h"
#include "hap.h"
#include "internal.h"
#include "memory.h"
#include "snappy.h"
#include "texturedsp.h"
#include "thread.h"
#include "memory.h"

/* The first three bytes are the size of the section past the header, or zero
 * if the length is stored in the next long word. The fourth byte in the first
 * long word indicates the type of the current section. */
static int parse_section_header(GetByteContext *gbc, int *section_size,
                                enum HapSectionType *section_type)
{
    if (bytestream2_get_bytes_left(gbc) < 4)
        return AVERROR_INVALIDDATA;

    *section_size = bytestream2_get_le24(gbc);
    *section_type = bytestream2_get_byte(gbc);

    if (*section_size == 0) {
        if (bytestream2_get_bytes_left(gbc) < 4)
            return AVERROR_INVALIDDATA;

        *section_size = bytestream2_get_le32(gbc);
    }

    if (*section_size > bytestream2_get_bytes_left(gbc))
        return AVERROR_INVALIDDATA;
    else
        return 0;
}

static int hap_parse_decode_instructions(HapContext *ctx, int size)
{
    GetByteContext *gbc = &ctx->gbc;
    int section_size;
    enum HapSectionType section_type;
    int is_first_table = 1, had_offsets = 0, had_compressors = 0, had_sizes = 0;
    int i, ret;

    while (size > 0) {
        int stream_remaining = bytestream2_get_bytes_left(gbc);
        ret = parse_section_header(gbc, &section_size, &section_type);
        if (ret != 0)
            return ret;

        size -= stream_remaining - bytestream2_get_bytes_left(gbc);

        switch (section_type) {
            case HAP_ST_COMPRESSOR_TABLE:
                ret = ff_hap_set_chunk_count(ctx, section_size, is_first_table);
                if (ret != 0)
                    return ret;
                for (i = 0; i < section_size; i++) {
                    ctx->chunks[i].compressor = bytestream2_get_byte(gbc) << 4;
                }
                had_compressors = 1;
                is_first_table = 0;
                break;
            case HAP_ST_SIZE_TABLE:
                ret = ff_hap_set_chunk_count(ctx, section_size / 4, is_first_table);
                if (ret != 0)
                    return ret;
                for (i = 0; i < section_size / 4; i++) {
                    ctx->chunks[i].compressed_size = bytestream2_get_le32(gbc);
                }
                had_sizes = 1;
                is_first_table = 0;
                break;
            case HAP_ST_OFFSET_TABLE:
                ret = ff_hap_set_chunk_count(ctx, section_size / 4, is_first_table);
                if (ret != 0)
                    return ret;
                for (i = 0; i < section_size / 4; i++) {
                    ctx->chunks[i].compressed_offset = bytestream2_get_le32(gbc);
                }
                had_offsets = 1;
                is_first_table = 0;
                break;
            default:
                break;
        }
        size -= section_size;
    }

    if (!had_sizes || !had_compressors)
        return AVERROR_INVALIDDATA;

    /* The offsets table is optional. If not present than calculate offsets by
     * summing the sizes of preceding chunks. */
    if (!had_offsets) {
        size_t running_size = 0;
        for (i = 0; i < ctx->chunk_count; i++) {
            ctx->chunks[i].compressed_offset = running_size;
            running_size += ctx->chunks[i].compressed_size;
        }
    }

    return 0;
}

static int hap_can_use_tex_in_place(HapContext *ctx)
{
    int i;
    size_t running_offset = 0;
    for (i = 0; i < ctx->chunk_count; i++) {
        if (ctx->chunks[i].compressed_offset != running_offset
            || ctx->chunks[i].compressor != HAP_COMP_NONE)
            return 0;
        running_offset += ctx->chunks[i].compressed_size;
    }
    return 1;
}

static int hap_parse_frame_header(AVCodecContext *avctx)
{
    HapContext *ctx = avctx->priv_data;
    GetByteContext *gbc = &ctx->gbc;
    int section_size;
    enum HapSectionType section_type;
    const char *compressorstr;
    int i, ret;

    ret = parse_section_header(gbc, &section_size, &section_type);
    if (ret != 0)
        return ret;

    if ((avctx->codec_tag == MKTAG('H','a','p','1') && (section_type & 0x0F) != HAP_FMT_RGBDXT1) ||
        (avctx->codec_tag == MKTAG('H','a','p','5') && (section_type & 0x0F) != HAP_FMT_RGBADXT5) ||
        (avctx->codec_tag == MKTAG('H','a','p','Y') && (section_type & 0x0F) != HAP_FMT_YCOCGDXT5)) {
        av_log(avctx, AV_LOG_ERROR,
               "Invalid texture format %#04x.\n", section_type & 0x0F);
        return AVERROR_INVALIDDATA;
    }

    switch (section_type & 0xF0) {
        case HAP_COMP_NONE:
        case HAP_COMP_SNAPPY:
            ret = ff_hap_set_chunk_count(ctx, 1, 1);
            if (ret == 0) {
                ctx->chunks[0].compressor = section_type & 0xF0;
                ctx->chunks[0].compressed_offset = 0;
                ctx->chunks[0].compressed_size = section_size;
            }
            if (ctx->chunks[0].compressor == HAP_COMP_NONE) {
                compressorstr = "none";
            } else {
                compressorstr = "snappy";
            }
            break;
        case HAP_COMP_COMPLEX:
            ret = parse_section_header(gbc, &section_size, &section_type);
            if (ret == 0 && section_type != HAP_ST_DECODE_INSTRUCTIONS)
                ret = AVERROR_INVALIDDATA;
            if (ret == 0)
                ret = hap_parse_decode_instructions(ctx, section_size);
            compressorstr = "complex";
            break;
        default:
            ret = AVERROR_INVALIDDATA;
            break;
    }

    if (ret != 0)
        return ret;

    /* Check the frame is valid and read the uncompressed chunk sizes */
    ctx->tex_size = 0;
    for (i = 0; i < ctx->chunk_count; i++) {
        HapChunk *chunk = &ctx->chunks[i];

        /* Check the compressed buffer is valid */
        if (chunk->compressed_offset + chunk->compressed_size > bytestream2_get_bytes_left(gbc))
            return AVERROR_INVALIDDATA;

        /* Chunks are unpacked sequentially, ctx->tex_size is the uncompressed
         * size thus far */
        chunk->uncompressed_offset = ctx->tex_size;

        /* Fill out uncompressed size */
        if (chunk->compressor == HAP_COMP_SNAPPY) {
            GetByteContext gbc_tmp;
            int64_t uncompressed_size;
            bytestream2_init(&gbc_tmp, gbc->buffer + chunk->compressed_offset,
                             chunk->compressed_size);
            uncompressed_size = ff_snappy_peek_uncompressed_length(&gbc_tmp);
            if (uncompressed_size < 0) {
                return uncompressed_size;
            }
            chunk->uncompressed_size = uncompressed_size;
        } else if (chunk->compressor == HAP_COMP_NONE) {
            chunk->uncompressed_size = chunk->compressed_size;
        } else {
            return AVERROR_INVALIDDATA;
        }
        ctx->tex_size += chunk->uncompressed_size;
    }

    av_log(avctx, AV_LOG_DEBUG, "%s compressor\n", compressorstr);

    return ret;
}

static int decompress_chunks_thread(AVCodecContext *avctx, void *arg,
                                    int chunk_nb, int thread_nb)
{
    HapContext *ctx = avctx->priv_data;

    HapChunk *chunk = &ctx->chunks[chunk_nb];
    GetByteContext gbc;
    uint8_t *dst = ctx->tex_buf + chunk->uncompressed_offset;

    bytestream2_init(&gbc, ctx->gbc.buffer + chunk->compressed_offset, chunk->compressed_size);

    if (chunk->compressor == HAP_COMP_SNAPPY) {
        int ret;
        int64_t uncompressed_size = ctx->tex_size;
<<<<<<< HEAD
=======

>>>>>>> 3ee21785
        /* Uncompress the frame */
        ret = ff_snappy_uncompress(&gbc, dst, &uncompressed_size);
        if (ret < 0) {
             av_log(avctx, AV_LOG_ERROR, "Snappy uncompress error\n");
             return ret;
        }
    } else if (chunk->compressor == HAP_COMP_NONE) {
        bytestream2_get_buffer(&gbc, dst, chunk->compressed_size);
    }

    return 0;
}

static int decompress_texture_thread(AVCodecContext *avctx, void *arg,
                                     int slice, int thread_nb)
{
    HapContext *ctx = avctx->priv_data;
    AVFrame *frame = arg;
    const uint8_t *d = ctx->tex_data;
    int w_block = avctx->coded_width / TEXTURE_BLOCK_W;
    int h_block = avctx->coded_height / TEXTURE_BLOCK_H;
    int x, y;
    int start_slice, end_slice;
    int base_blocks_per_slice = h_block / ctx->slice_count;
    int remainder_blocks = h_block % ctx->slice_count;

    /* When the frame height (in blocks) doesn't divide evenly between the
     * number of slices, spread the remaining blocks evenly between the first
     * operations */
    start_slice = slice * base_blocks_per_slice;
    /* Add any extra blocks (one per slice) that have been added before this slice */
    start_slice += FFMIN(slice, remainder_blocks);

    end_slice = start_slice + base_blocks_per_slice;
    /* Add an extra block if there are still remainder blocks to be accounted for */
    if (slice < remainder_blocks)
        end_slice++;

    for (y = start_slice; y < end_slice; y++) {
        uint8_t *p = frame->data[0] + y * frame->linesize[0] * TEXTURE_BLOCK_H;
        int off  = y * w_block;
        for (x = 0; x < w_block; x++) {
            ctx->tex_fun(p + x * 16, frame->linesize[0],
                         d + (off + x) * ctx->tex_rat);
        }
    }

    return 0;
}

static int hap_decode(AVCodecContext *avctx, void *data,
                      int *got_frame, AVPacket *avpkt)
{
    HapContext *ctx = avctx->priv_data;
    ThreadFrame tframe;
    int ret, i;
<<<<<<< HEAD
    int tex_size;
=======
>>>>>>> 3ee21785

    bytestream2_init(&ctx->gbc, avpkt->data, avpkt->size);

    /* Check for section header */
    ret = hap_parse_frame_header(avctx);
    if (ret < 0)
        return ret;

    /* Get the output frame ready to receive data */
    tframe.f = data;
    ret = ff_thread_get_buffer(avctx, &tframe, 0);
    if (ret < 0)
        return ret;
    if (avctx->codec->update_thread_context)
        ff_thread_finish_setup(avctx);

    /* Unpack the DXT texture */
    if (hap_can_use_tex_in_place(ctx)) {
        /* Only DXTC texture compression in a contiguous block */
        ctx->tex_data = ctx->gbc.buffer;
        tex_size = bytestream2_get_bytes_left(&ctx->gbc);
    } else {
        /* Perform the second-stage decompression */
        ret = av_reallocp(&ctx->tex_buf, ctx->tex_size);
        if (ret < 0)
            return ret;

        avctx->execute2(avctx, decompress_chunks_thread, NULL,
                        ctx->chunk_results, ctx->chunk_count);

        for (i = 0; i < ctx->chunk_count; i++) {
            if (ctx->chunk_results[i] < 0)
                return ctx->chunk_results[i];
        }

        ctx->tex_data = ctx->tex_buf;
        tex_size = ctx->tex_size;
    }

    if (tex_size < (avctx->coded_width  / TEXTURE_BLOCK_W)
                  *(avctx->coded_height / TEXTURE_BLOCK_H)
                  *ctx->tex_rat) {
        av_log(avctx, AV_LOG_ERROR, "Insufficient data\n");
        return AVERROR_INVALIDDATA;
    }

    /* Unpack the DXT texture */
    if (hap_can_use_tex_in_place(ctx)) {
        /* Only DXTC texture compression in a contiguous block */
        ctx->tex_data = ctx->gbc.buffer;
    } else {
        /* Perform the second-stage decompression */
        ret = av_reallocp(&ctx->tex_buf, ctx->tex_size);
        if (ret < 0)
            return ret;

        avctx->execute2(avctx, decompress_chunks_thread, NULL,
                        ctx->chunk_results, ctx->chunk_count);

        for (i = 0; i < ctx->chunk_count; i++) {
            if (ctx->chunk_results[i] < 0)
                return ctx->chunk_results[i];
        }

        ctx->tex_data = ctx->tex_buf;
    }

    /* Use the decompress function on the texture, one block per thread */
    avctx->execute2(avctx, decompress_texture_thread, tframe.f, NULL, ctx->slice_count);

    /* Frame is ready to be output */
    tframe.f->pict_type = AV_PICTURE_TYPE_I;
    tframe.f->key_frame = 1;
    *got_frame = 1;

    return avpkt->size;
}

static av_cold int hap_init(AVCodecContext *avctx)
{
    HapContext *ctx = avctx->priv_data;
    const char *texture_name;
    int ret = av_image_check_size(avctx->width, avctx->height, 0, avctx);

    if (ret < 0) {
        av_log(avctx, AV_LOG_ERROR, "Invalid video size %dx%d.\n",
               avctx->width, avctx->height);
        return ret;
    }

    /* Since codec is based on 4x4 blocks, size is aligned to 4 */
    avctx->coded_width  = FFALIGN(avctx->width,  TEXTURE_BLOCK_W);
    avctx->coded_height = FFALIGN(avctx->height, TEXTURE_BLOCK_H);

    /* Technically only one mode has alpha, but 32 bits are easier to handle */
    avctx->pix_fmt = AV_PIX_FMT_RGBA;

    ff_texturedsp_init(&ctx->dxtc);

    switch (avctx->codec_tag) {
    case MKTAG('H','a','p','1'):
        texture_name = "DXT1";
        ctx->tex_rat = 8;
        ctx->tex_fun = ctx->dxtc.dxt1_block;
        break;
    case MKTAG('H','a','p','5'):
        texture_name = "DXT5";
        ctx->tex_rat = 16;
        ctx->tex_fun = ctx->dxtc.dxt5_block;
        break;
    case MKTAG('H','a','p','Y'):
        texture_name = "DXT5-YCoCg-scaled";
        ctx->tex_rat = 16;
        ctx->tex_fun = ctx->dxtc.dxt5ys_block;
        break;
    default:
        return AVERROR_DECODER_NOT_FOUND;
    }

    av_log(avctx, AV_LOG_DEBUG, "%s texture\n", texture_name);

    ctx->slice_count = av_clip(avctx->thread_count, 1,
                               avctx->coded_height / TEXTURE_BLOCK_H);

    return 0;
}

static av_cold int hap_close(AVCodecContext *avctx)
{
    HapContext *ctx = avctx->priv_data;

    ff_hap_free_context(ctx);

    return 0;
}

AVCodec ff_hap_decoder = {
    .name           = "hap",
    .long_name      = NULL_IF_CONFIG_SMALL("Vidvox Hap decoder"),
    .type           = AVMEDIA_TYPE_VIDEO,
    .id             = AV_CODEC_ID_HAP,
    .init           = hap_init,
    .decode         = hap_decode,
    .close          = hap_close,
    .priv_data_size = sizeof(HapContext),
    .capabilities   = AV_CODEC_CAP_FRAME_THREADS | AV_CODEC_CAP_SLICE_THREADS |
                      AV_CODEC_CAP_DR1,
    .caps_internal  = FF_CODEC_CAP_INIT_THREADSAFE |
                      FF_CODEC_CAP_INIT_CLEANUP,
};<|MERGE_RESOLUTION|>--- conflicted
+++ resolved
@@ -41,7 +41,6 @@
 #include "snappy.h"
 #include "texturedsp.h"
 #include "thread.h"
-#include "memory.h"
 
 /* The first three bytes are the size of the section past the header, or zero
  * if the length is stored in the next long word. The fourth byte in the first
@@ -253,10 +252,7 @@
     if (chunk->compressor == HAP_COMP_SNAPPY) {
         int ret;
         int64_t uncompressed_size = ctx->tex_size;
-<<<<<<< HEAD
-=======
-
->>>>>>> 3ee21785
+
         /* Uncompress the frame */
         ret = ff_snappy_uncompress(&gbc, dst, &uncompressed_size);
         if (ret < 0) {
@@ -313,10 +309,7 @@
     HapContext *ctx = avctx->priv_data;
     ThreadFrame tframe;
     int ret, i;
-<<<<<<< HEAD
     int tex_size;
-=======
->>>>>>> 3ee21785
 
     bytestream2_init(&ctx->gbc, avpkt->data, avpkt->size);
 
@@ -361,27 +354,6 @@
                   *ctx->tex_rat) {
         av_log(avctx, AV_LOG_ERROR, "Insufficient data\n");
         return AVERROR_INVALIDDATA;
-    }
-
-    /* Unpack the DXT texture */
-    if (hap_can_use_tex_in_place(ctx)) {
-        /* Only DXTC texture compression in a contiguous block */
-        ctx->tex_data = ctx->gbc.buffer;
-    } else {
-        /* Perform the second-stage decompression */
-        ret = av_reallocp(&ctx->tex_buf, ctx->tex_size);
-        if (ret < 0)
-            return ret;
-
-        avctx->execute2(avctx, decompress_chunks_thread, NULL,
-                        ctx->chunk_results, ctx->chunk_count);
-
-        for (i = 0; i < ctx->chunk_count; i++) {
-            if (ctx->chunk_results[i] < 0)
-                return ctx->chunk_results[i];
-        }
-
-        ctx->tex_data = ctx->tex_buf;
     }
 
     /* Use the decompress function on the texture, one block per thread */
