/*
 * H.26L/H.264/AVC/JVT/14496-10/... decoder
 * Copyright (c) 2003 Michael Niedermayer <michaelni@gmx.at>
 *
 * This file is part of FFmpeg.
 *
 * FFmpeg is free software; you can redistribute it and/or
 * modify it under the terms of the GNU Lesser General Public
 * License as published by the Free Software Foundation; either
 * version 2.1 of the License, or (at your option) any later version.
 *
 * FFmpeg is distributed in the hope that it will be useful,
 * but WITHOUT ANY WARRANTY; without even the implied warranty of
 * MERCHANTABILITY or FITNESS FOR A PARTICULAR PURPOSE.  See the GNU
 * Lesser General Public License for more details.
 *
 * You should have received a copy of the GNU Lesser General Public
 * License along with FFmpeg; if not, write to the Free Software
 * Foundation, Inc., 51 Franklin Street, Fifth Floor, Boston, MA 02110-1301 USA
 */

/**
 * @file
 * H.264 / AVC / MPEG4 part10 codec.
 * @author Michael Niedermayer <michaelni@gmx.at>
 */

#include "libavutil/avassert.h"
#include "libavutil/imgutils.h"
#include "libavutil/timer.h"
#include "internal.h"
#include "cabac.h"
#include "cabac_functions.h"
#include "error_resilience.h"
#include "avcodec.h"
#include "h264.h"
#include "h264data.h"
#include "h264chroma.h"
#include "h264_mvpred.h"
#include "golomb.h"
#include "mathops.h"
#include "mpegutils.h"
#include "rectangle.h"
#include "thread.h"


static const uint8_t rem6[QP_MAX_NUM + 1] = {
    0, 1, 2, 3, 4, 5, 0, 1, 2, 3, 4, 5, 0, 1, 2, 3, 4, 5, 0, 1, 2,
    3, 4, 5, 0, 1, 2, 3, 4, 5, 0, 1, 2, 3, 4, 5, 0, 1, 2, 3, 4, 5,
    0, 1, 2, 3, 4, 5, 0, 1, 2, 3, 4, 5, 0, 1, 2, 3, 4, 5, 0, 1, 2,
    3, 4, 5, 0, 1, 2, 3, 4, 5, 0, 1, 2, 3, 4, 5, 0, 1, 2, 3, 4, 5,
    0, 1, 2, 3,
};

static const uint8_t div6[QP_MAX_NUM + 1] = {
    0, 0, 0, 0, 0, 0, 1, 1, 1, 1, 1, 1, 2, 2, 2, 2, 2, 2, 3,  3,  3,
    3, 3, 3, 4, 4, 4, 4, 4, 4, 5, 5, 5, 5, 5, 5, 6, 6, 6, 6,  6,  6,
    7, 7, 7, 7, 7, 7, 8, 8, 8, 8, 8, 8, 9, 9, 9, 9, 9, 9, 10, 10, 10,
   10,10,10,11,11,11,11,11,11,12,12,12,12,12,12,13,13,13, 13, 13, 13,
   14,14,14,14,
};

static const uint8_t field_scan[16+1] = {
    0 + 0 * 4, 0 + 1 * 4, 1 + 0 * 4, 0 + 2 * 4,
    0 + 3 * 4, 1 + 1 * 4, 1 + 2 * 4, 1 + 3 * 4,
    2 + 0 * 4, 2 + 1 * 4, 2 + 2 * 4, 2 + 3 * 4,
    3 + 0 * 4, 3 + 1 * 4, 3 + 2 * 4, 3 + 3 * 4,
};

static const uint8_t field_scan8x8[64+1] = {
    0 + 0 * 8, 0 + 1 * 8, 0 + 2 * 8, 1 + 0 * 8,
    1 + 1 * 8, 0 + 3 * 8, 0 + 4 * 8, 1 + 2 * 8,
    2 + 0 * 8, 1 + 3 * 8, 0 + 5 * 8, 0 + 6 * 8,
    0 + 7 * 8, 1 + 4 * 8, 2 + 1 * 8, 3 + 0 * 8,
    2 + 2 * 8, 1 + 5 * 8, 1 + 6 * 8, 1 + 7 * 8,
    2 + 3 * 8, 3 + 1 * 8, 4 + 0 * 8, 3 + 2 * 8,
    2 + 4 * 8, 2 + 5 * 8, 2 + 6 * 8, 2 + 7 * 8,
    3 + 3 * 8, 4 + 1 * 8, 5 + 0 * 8, 4 + 2 * 8,
    3 + 4 * 8, 3 + 5 * 8, 3 + 6 * 8, 3 + 7 * 8,
    4 + 3 * 8, 5 + 1 * 8, 6 + 0 * 8, 5 + 2 * 8,
    4 + 4 * 8, 4 + 5 * 8, 4 + 6 * 8, 4 + 7 * 8,
    5 + 3 * 8, 6 + 1 * 8, 6 + 2 * 8, 5 + 4 * 8,
    5 + 5 * 8, 5 + 6 * 8, 5 + 7 * 8, 6 + 3 * 8,
    7 + 0 * 8, 7 + 1 * 8, 6 + 4 * 8, 6 + 5 * 8,
    6 + 6 * 8, 6 + 7 * 8, 7 + 2 * 8, 7 + 3 * 8,
    7 + 4 * 8, 7 + 5 * 8, 7 + 6 * 8, 7 + 7 * 8,
};

static const uint8_t field_scan8x8_cavlc[64+1] = {
    0 + 0 * 8, 1 + 1 * 8, 2 + 0 * 8, 0 + 7 * 8,
    2 + 2 * 8, 2 + 3 * 8, 2 + 4 * 8, 3 + 3 * 8,
    3 + 4 * 8, 4 + 3 * 8, 4 + 4 * 8, 5 + 3 * 8,
    5 + 5 * 8, 7 + 0 * 8, 6 + 6 * 8, 7 + 4 * 8,
    0 + 1 * 8, 0 + 3 * 8, 1 + 3 * 8, 1 + 4 * 8,
    1 + 5 * 8, 3 + 1 * 8, 2 + 5 * 8, 4 + 1 * 8,
    3 + 5 * 8, 5 + 1 * 8, 4 + 5 * 8, 6 + 1 * 8,
    5 + 6 * 8, 7 + 1 * 8, 6 + 7 * 8, 7 + 5 * 8,
    0 + 2 * 8, 0 + 4 * 8, 0 + 5 * 8, 2 + 1 * 8,
    1 + 6 * 8, 4 + 0 * 8, 2 + 6 * 8, 5 + 0 * 8,
    3 + 6 * 8, 6 + 0 * 8, 4 + 6 * 8, 6 + 2 * 8,
    5 + 7 * 8, 6 + 4 * 8, 7 + 2 * 8, 7 + 6 * 8,
    1 + 0 * 8, 1 + 2 * 8, 0 + 6 * 8, 3 + 0 * 8,
    1 + 7 * 8, 3 + 2 * 8, 2 + 7 * 8, 4 + 2 * 8,
    3 + 7 * 8, 5 + 2 * 8, 4 + 7 * 8, 5 + 4 * 8,
    6 + 3 * 8, 6 + 5 * 8, 7 + 3 * 8, 7 + 7 * 8,
};

// zigzag_scan8x8_cavlc[i] = zigzag_scan8x8[(i/4) + 16*(i%4)]
static const uint8_t zigzag_scan8x8_cavlc[64+1] = {
    0 + 0 * 8, 1 + 1 * 8, 1 + 2 * 8, 2 + 2 * 8,
    4 + 1 * 8, 0 + 5 * 8, 3 + 3 * 8, 7 + 0 * 8,
    3 + 4 * 8, 1 + 7 * 8, 5 + 3 * 8, 6 + 3 * 8,
    2 + 7 * 8, 6 + 4 * 8, 5 + 6 * 8, 7 + 5 * 8,
    1 + 0 * 8, 2 + 0 * 8, 0 + 3 * 8, 3 + 1 * 8,
    3 + 2 * 8, 0 + 6 * 8, 4 + 2 * 8, 6 + 1 * 8,
    2 + 5 * 8, 2 + 6 * 8, 6 + 2 * 8, 5 + 4 * 8,
    3 + 7 * 8, 7 + 3 * 8, 4 + 7 * 8, 7 + 6 * 8,
    0 + 1 * 8, 3 + 0 * 8, 0 + 4 * 8, 4 + 0 * 8,
    2 + 3 * 8, 1 + 5 * 8, 5 + 1 * 8, 5 + 2 * 8,
    1 + 6 * 8, 3 + 5 * 8, 7 + 1 * 8, 4 + 5 * 8,
    4 + 6 * 8, 7 + 4 * 8, 5 + 7 * 8, 6 + 7 * 8,
    0 + 2 * 8, 2 + 1 * 8, 1 + 3 * 8, 5 + 0 * 8,
    1 + 4 * 8, 2 + 4 * 8, 6 + 0 * 8, 4 + 3 * 8,
    0 + 7 * 8, 4 + 4 * 8, 7 + 2 * 8, 3 + 6 * 8,
    5 + 5 * 8, 6 + 5 * 8, 6 + 6 * 8, 7 + 7 * 8,
};

static const uint8_t dequant4_coeff_init[6][3] = {
    { 10, 13, 16 },
    { 11, 14, 18 },
    { 13, 16, 20 },
    { 14, 18, 23 },
    { 16, 20, 25 },
    { 18, 23, 29 },
};

static const uint8_t dequant8_coeff_init_scan[16] = {
    0, 3, 4, 3, 3, 1, 5, 1, 4, 5, 2, 5, 3, 1, 5, 1
};

static const uint8_t dequant8_coeff_init[6][6] = {
    { 20, 18, 32, 19, 25, 24 },
    { 22, 19, 35, 21, 28, 26 },
    { 26, 23, 42, 24, 33, 31 },
    { 28, 25, 45, 26, 35, 33 },
    { 32, 28, 51, 30, 40, 38 },
    { 36, 32, 58, 34, 46, 43 },
};


static void release_unused_pictures(H264Context *h, int remove_current)
{
    int i;

    /* release non reference frames */
    for (i = 0; i < H264_MAX_PICTURE_COUNT; i++) {
        if (h->DPB[i].f->buf[0] && !h->DPB[i].reference &&
            (remove_current || &h->DPB[i] != h->cur_pic_ptr)) {
            ff_h264_unref_picture(h, &h->DPB[i]);
        }
    }
}

static int alloc_scratch_buffers(H264SliceContext *sl, int linesize)
{
    const H264Context *h = sl->h264;
    int alloc_size = FFALIGN(FFABS(linesize) + 32, 32);

    av_fast_malloc(&sl->bipred_scratchpad, &sl->bipred_scratchpad_allocated, 16 * 6 * alloc_size);
    // edge emu needs blocksize + filter length - 1
    // (= 21x21 for  h264)
    av_fast_malloc(&sl->edge_emu_buffer, &sl->edge_emu_buffer_allocated, alloc_size * 2 * 21);

    av_fast_malloc(&sl->top_borders[0], &sl->top_borders_allocated[0],
                   h->mb_width * 16 * 3 * sizeof(uint8_t) * 2);
    av_fast_malloc(&sl->top_borders[1], &sl->top_borders_allocated[1],
                   h->mb_width * 16 * 3 * sizeof(uint8_t) * 2);

    if (!sl->bipred_scratchpad || !sl->edge_emu_buffer ||
        !sl->top_borders[0]    || !sl->top_borders[1]) {
        av_freep(&sl->bipred_scratchpad);
        av_freep(&sl->edge_emu_buffer);
        av_freep(&sl->top_borders[0]);
        av_freep(&sl->top_borders[1]);

        sl->bipred_scratchpad_allocated = 0;
        sl->edge_emu_buffer_allocated   = 0;
        sl->top_borders_allocated[0]    = 0;
        sl->top_borders_allocated[1]    = 0;
        return AVERROR(ENOMEM);
    }

    return 0;
}

static int init_table_pools(H264Context *h)
{
    const int big_mb_num    = h->mb_stride * (h->mb_height + 1) + 1;
    const int mb_array_size = h->mb_stride * h->mb_height;
    const int b4_stride     = h->mb_width * 4 + 1;
    const int b4_array_size = b4_stride * h->mb_height * 4;

    h->qscale_table_pool = av_buffer_pool_init(big_mb_num + h->mb_stride,
                                               av_buffer_allocz);
    h->mb_type_pool      = av_buffer_pool_init((big_mb_num + h->mb_stride) *
                                               sizeof(uint32_t), av_buffer_allocz);
    h->motion_val_pool   = av_buffer_pool_init(2 * (b4_array_size + 4) *
                                               sizeof(int16_t), av_buffer_allocz);
    h->ref_index_pool    = av_buffer_pool_init(4 * mb_array_size, av_buffer_allocz);

    if (!h->qscale_table_pool || !h->mb_type_pool || !h->motion_val_pool ||
        !h->ref_index_pool) {
        av_buffer_pool_uninit(&h->qscale_table_pool);
        av_buffer_pool_uninit(&h->mb_type_pool);
        av_buffer_pool_uninit(&h->motion_val_pool);
        av_buffer_pool_uninit(&h->ref_index_pool);
        return AVERROR(ENOMEM);
    }

    return 0;
}

static int alloc_picture(H264Context *h, H264Picture *pic)
{
    int i, ret = 0;

    av_assert0(!pic->f->data[0]);

    pic->tf.f = pic->f;
    ret = ff_thread_get_buffer(h->avctx, &pic->tf, pic->reference ?
                                                   AV_GET_BUFFER_FLAG_REF : 0);
    if (ret < 0)
        goto fail;

    pic->crop     = h->sps.crop;
    pic->crop_top = h->sps.crop_top;
    pic->crop_left= h->sps.crop_left;

    if (h->avctx->hwaccel) {
        const AVHWAccel *hwaccel = h->avctx->hwaccel;
        av_assert0(!pic->hwaccel_picture_private);
        if (hwaccel->frame_priv_data_size) {
            pic->hwaccel_priv_buf = av_buffer_allocz(hwaccel->frame_priv_data_size);
            if (!pic->hwaccel_priv_buf)
                return AVERROR(ENOMEM);
            pic->hwaccel_picture_private = pic->hwaccel_priv_buf->data;
        }
    }
    if (CONFIG_GRAY && !h->avctx->hwaccel && h->flags & CODEC_FLAG_GRAY && pic->f->data[2]) {
        int h_chroma_shift, v_chroma_shift;
        av_pix_fmt_get_chroma_sub_sample(pic->f->format,
                                         &h_chroma_shift, &v_chroma_shift);

        for(i=0; i<FF_CEIL_RSHIFT(pic->f->height, v_chroma_shift); i++) {
            memset(pic->f->data[1] + pic->f->linesize[1]*i,
                   0x80, FF_CEIL_RSHIFT(pic->f->width, h_chroma_shift));
            memset(pic->f->data[2] + pic->f->linesize[2]*i,
                   0x80, FF_CEIL_RSHIFT(pic->f->width, h_chroma_shift));
        }
    }

    if (!h->qscale_table_pool) {
        ret = init_table_pools(h);
        if (ret < 0)
            goto fail;
    }

    pic->qscale_table_buf = av_buffer_pool_get(h->qscale_table_pool);
    pic->mb_type_buf      = av_buffer_pool_get(h->mb_type_pool);
    if (!pic->qscale_table_buf || !pic->mb_type_buf)
        goto fail;

    pic->mb_type      = (uint32_t*)pic->mb_type_buf->data + 2 * h->mb_stride + 1;
    pic->qscale_table = pic->qscale_table_buf->data + 2 * h->mb_stride + 1;

    for (i = 0; i < 2; i++) {
        pic->motion_val_buf[i] = av_buffer_pool_get(h->motion_val_pool);
        pic->ref_index_buf[i]  = av_buffer_pool_get(h->ref_index_pool);
        if (!pic->motion_val_buf[i] || !pic->ref_index_buf[i])
            goto fail;

        pic->motion_val[i] = (int16_t (*)[2])pic->motion_val_buf[i]->data + 4;
        pic->ref_index[i]  = pic->ref_index_buf[i]->data;
    }

    return 0;
fail:
    ff_h264_unref_picture(h, pic);
    return (ret < 0) ? ret : AVERROR(ENOMEM);
}

static inline int pic_is_unused(H264Context *h, H264Picture *pic)
{
    if (!pic->f->buf[0])
        return 1;
    return 0;
}

static int find_unused_picture(H264Context *h)
{
    int i;

    for (i = 0; i < H264_MAX_PICTURE_COUNT; i++) {
        if (pic_is_unused(h, &h->DPB[i]))
            break;
    }
    if (i == H264_MAX_PICTURE_COUNT)
        return AVERROR_INVALIDDATA;

    return i;
}


static void init_dequant8_coeff_table(H264Context *h)
{
    int i, j, q, x;
    const int max_qp = 51 + 6 * (h->sps.bit_depth_luma - 8);

    for (i = 0; i < 6; i++) {
        h->dequant8_coeff[i] = h->dequant8_buffer[i];
        for (j = 0; j < i; j++)
            if (!memcmp(h->pps.scaling_matrix8[j], h->pps.scaling_matrix8[i],
                        64 * sizeof(uint8_t))) {
                h->dequant8_coeff[i] = h->dequant8_buffer[j];
                break;
            }
        if (j < i)
            continue;

        for (q = 0; q < max_qp + 1; q++) {
            int shift = div6[q];
            int idx   = rem6[q];
            for (x = 0; x < 64; x++)
                h->dequant8_coeff[i][q][(x >> 3) | ((x & 7) << 3)] =
                    ((uint32_t)dequant8_coeff_init[idx][dequant8_coeff_init_scan[((x >> 1) & 12) | (x & 3)]] *
                     h->pps.scaling_matrix8[i][x]) << shift;
        }
    }
}

static void init_dequant4_coeff_table(H264Context *h)
{
    int i, j, q, x;
    const int max_qp = 51 + 6 * (h->sps.bit_depth_luma - 8);
    for (i = 0; i < 6; i++) {
        h->dequant4_coeff[i] = h->dequant4_buffer[i];
        for (j = 0; j < i; j++)
            if (!memcmp(h->pps.scaling_matrix4[j], h->pps.scaling_matrix4[i],
                        16 * sizeof(uint8_t))) {
                h->dequant4_coeff[i] = h->dequant4_buffer[j];
                break;
            }
        if (j < i)
            continue;

        for (q = 0; q < max_qp + 1; q++) {
            int shift = div6[q] + 2;
            int idx   = rem6[q];
            for (x = 0; x < 16; x++)
                h->dequant4_coeff[i][q][(x >> 2) | ((x << 2) & 0xF)] =
                    ((uint32_t)dequant4_coeff_init[idx][(x & 1) + ((x >> 2) & 1)] *
                     h->pps.scaling_matrix4[i][x]) << shift;
        }
    }
}

void ff_h264_init_dequant_tables(H264Context *h)
{
    int i, x;
    init_dequant4_coeff_table(h);
    memset(h->dequant8_coeff, 0, sizeof(h->dequant8_coeff));

    if (h->pps.transform_8x8_mode)
        init_dequant8_coeff_table(h);
    if (h->sps.transform_bypass) {
        for (i = 0; i < 6; i++)
            for (x = 0; x < 16; x++)
                h->dequant4_coeff[i][0][x] = 1 << 6;
        if (h->pps.transform_8x8_mode)
            for (i = 0; i < 6; i++)
                for (x = 0; x < 64; x++)
                    h->dequant8_coeff[i][0][x] = 1 << 6;
    }
}

#define IN_RANGE(a, b, size) (((a) >= (b)) && ((a) < ((b) + (size))))

#define REBASE_PICTURE(pic, new_ctx, old_ctx)             \
    (((pic) && (pic) >= (old_ctx)->DPB &&                       \
      (pic) < (old_ctx)->DPB + H264_MAX_PICTURE_COUNT) ?          \
     &(new_ctx)->DPB[(pic) - (old_ctx)->DPB] : NULL)

static void copy_picture_range(H264Picture **to, H264Picture **from, int count,
                               H264Context *new_base,
                               H264Context *old_base)
{
    int i;

    for (i = 0; i < count; i++) {
        av_assert1((IN_RANGE(from[i], old_base, 1) ||
                IN_RANGE(from[i], old_base->DPB,
                         H264_MAX_PICTURE_COUNT) ||
                !from[i]));
        to[i] = REBASE_PICTURE(from[i], new_base, old_base);
    }
}

static int copy_parameter_set(void **to, void **from, int count, int size)
{
    int i;

    for (i = 0; i < count; i++) {
        if (to[i] && !from[i]) {
            av_freep(&to[i]);
        } else if (from[i] && !to[i]) {
            to[i] = av_malloc(size);
            if (!to[i])
                return AVERROR(ENOMEM);
        }

        if (from[i])
            memcpy(to[i], from[i], size);
    }

    return 0;
}

#define copy_fields(to, from, start_field, end_field)                   \
    memcpy(&(to)->start_field, &(from)->start_field,                        \
           (char *)&(to)->end_field - (char *)&(to)->start_field)

static int h264_slice_header_init(H264Context *h);

int ff_h264_update_thread_context(AVCodecContext *dst,
                                  const AVCodecContext *src)
{
    H264Context *h = dst->priv_data, *h1 = src->priv_data;
    int inited = h->context_initialized, err = 0;
    int need_reinit = 0;
    int i, ret;

    if (dst == src)
        return 0;

    if (inited &&
        (h->width                 != h1->width                 ||
         h->height                != h1->height                ||
         h->mb_width              != h1->mb_width              ||
         h->mb_height             != h1->mb_height             ||
         h->sps.bit_depth_luma    != h1->sps.bit_depth_luma    ||
         h->sps.chroma_format_idc != h1->sps.chroma_format_idc ||
         h->sps.colorspace        != h1->sps.colorspace)) {

        need_reinit = 1;
    }

    /* copy block_offset since frame_start may not be called */
    memcpy(h->block_offset, h1->block_offset, sizeof(h->block_offset));

    // SPS/PPS
    if ((ret = copy_parameter_set((void **)h->sps_buffers,
                                  (void **)h1->sps_buffers,
                                  MAX_SPS_COUNT, sizeof(SPS))) < 0)
        return ret;
    h->sps = h1->sps;
    if ((ret = copy_parameter_set((void **)h->pps_buffers,
                                  (void **)h1->pps_buffers,
                                  MAX_PPS_COUNT, sizeof(PPS))) < 0)
        return ret;
    h->pps = h1->pps;

    if (need_reinit || !inited) {
        h->width     = h1->width;
        h->height    = h1->height;
        h->mb_height = h1->mb_height;
        h->mb_width  = h1->mb_width;
        h->mb_num    = h1->mb_num;
        h->mb_stride = h1->mb_stride;
        h->b_stride  = h1->b_stride;

        if (h->context_initialized || h1->context_initialized) {
            if ((err = h264_slice_header_init(h)) < 0) {
                av_log(h->avctx, AV_LOG_ERROR, "h264_slice_header_init() failed");
                return err;
            }
        }
        /* copy block_offset since frame_start may not be called */
        memcpy(h->block_offset, h1->block_offset, sizeof(h->block_offset));
    }

    h->avctx->coded_height  = h1->avctx->coded_height;
    h->avctx->coded_width   = h1->avctx->coded_width;
    h->avctx->width         = h1->avctx->width;
    h->avctx->height        = h1->avctx->height;
    h->coded_picture_number = h1->coded_picture_number;
    h->first_field          = h1->first_field;
    h->picture_structure    = h1->picture_structure;
    h->droppable            = h1->droppable;
    h->low_delay            = h1->low_delay;
    h->backup_width         = h1->backup_width;
    h->backup_height        = h1->backup_height;
    h->backup_pix_fmt       = h1->backup_pix_fmt;

    for (i = 0; i < H264_MAX_PICTURE_COUNT; i++) {
        ff_h264_unref_picture(h, &h->DPB[i]);
        if (h1->DPB[i].f->buf[0] &&
            (ret = ff_h264_ref_picture(h, &h->DPB[i], &h1->DPB[i])) < 0)
            return ret;
    }

    h->cur_pic_ptr = REBASE_PICTURE(h1->cur_pic_ptr, h, h1);
    ff_h264_unref_picture(h, &h->cur_pic);
    if (h1->cur_pic.f->buf[0]) {
        ret = ff_h264_ref_picture(h, &h->cur_pic, &h1->cur_pic);
        if (ret < 0)
            return ret;
    }

    h->enable_er       = h1->enable_er;
    h->workaround_bugs = h1->workaround_bugs;
    h->low_delay       = h1->low_delay;
    h->droppable       = h1->droppable;

    // extradata/NAL handling
    h->is_avc = h1->is_avc;
    h->nal_length_size = h1->nal_length_size;
    h->x264_build      = h1->x264_build;

    // Dequantization matrices
    // FIXME these are big - can they be only copied when PPS changes?
    copy_fields(h, h1, dequant4_buffer, dequant4_coeff);

    for (i = 0; i < 6; i++)
        h->dequant4_coeff[i] = h->dequant4_buffer[0] +
                               (h1->dequant4_coeff[i] - h1->dequant4_buffer[0]);

    for (i = 0; i < 6; i++)
        h->dequant8_coeff[i] = h->dequant8_buffer[0] +
                               (h1->dequant8_coeff[i] - h1->dequant8_buffer[0]);

    h->dequant_coeff_pps = h1->dequant_coeff_pps;

    // POC timing
    copy_fields(h, h1, poc_lsb, default_ref_list);

    // reference lists
    copy_fields(h, h1, short_ref, current_slice);

    copy_picture_range(h->short_ref, h1->short_ref, 32, h, h1);
    copy_picture_range(h->long_ref, h1->long_ref, 32, h, h1);
    copy_picture_range(h->delayed_pic, h1->delayed_pic,
                       MAX_DELAYED_PIC_COUNT + 2, h, h1);

    h->frame_recovered       = h1->frame_recovered;

    if (!h->cur_pic_ptr)
        return 0;

    if (!h->droppable) {
        err = ff_h264_execute_ref_pic_marking(h, h->mmco, h->mmco_index);
        h->prev_poc_msb = h->poc_msb;
        h->prev_poc_lsb = h->poc_lsb;
    }
    h->prev_frame_num_offset = h->frame_num_offset;
    h->prev_frame_num        = h->frame_num;

    h->recovery_frame        = h1->recovery_frame;

    return err;
}

static int h264_frame_start(H264Context *h)
{
    H264Picture *pic;
    int i, ret;
    const int pixel_shift = h->pixel_shift;
    int c[4] = {
        1<<(h->sps.bit_depth_luma-1),
        1<<(h->sps.bit_depth_chroma-1),
        1<<(h->sps.bit_depth_chroma-1),
        -1
    };

    if (!ff_thread_can_start_frame(h->avctx)) {
        av_log(h->avctx, AV_LOG_ERROR, "Attempt to start a frame outside SETUP state\n");
        return -1;
    }

    release_unused_pictures(h, 1);
    h->cur_pic_ptr = NULL;

    i = find_unused_picture(h);
    if (i < 0) {
        av_log(h->avctx, AV_LOG_ERROR, "no frame buffer available\n");
        return i;
    }
    pic = &h->DPB[i];

    pic->reference              = h->droppable ? 0 : h->picture_structure;
    pic->f->coded_picture_number = h->coded_picture_number++;
    pic->field_picture          = h->picture_structure != PICT_FRAME;

    /*
     * Zero key_frame here; IDR markings per slice in frame or fields are ORed
     * in later.
     * See decode_nal_units().
     */
    pic->f->key_frame = 0;
    pic->mmco_reset  = 0;
    pic->recovered   = 0;
    pic->invalid_gap = 0;
    pic->sei_recovery_frame_cnt = h->sei_recovery_frame_cnt;

    if ((ret = alloc_picture(h, pic)) < 0)
        return ret;
    if(!h->frame_recovered && !h->avctx->hwaccel &&
       !(h->avctx->codec->capabilities & CODEC_CAP_HWACCEL_VDPAU))
        avpriv_color_frame(pic->f, c);

    h->cur_pic_ptr = pic;
    ff_h264_unref_picture(h, &h->cur_pic);
    if (CONFIG_ERROR_RESILIENCE) {
        ff_h264_set_erpic(&h->slice_ctx[0].er.cur_pic, NULL);
    }

    if ((ret = ff_h264_ref_picture(h, &h->cur_pic, h->cur_pic_ptr)) < 0)
        return ret;

    for (i = 0; i < h->nb_slice_ctx; i++) {
        h->slice_ctx[i].linesize   = h->cur_pic_ptr->f->linesize[0];
        h->slice_ctx[i].uvlinesize = h->cur_pic_ptr->f->linesize[1];
    }

    if (CONFIG_ERROR_RESILIENCE && h->enable_er) {
        ff_er_frame_start(&h->slice_ctx[0].er);
        ff_h264_set_erpic(&h->slice_ctx[0].er.last_pic, NULL);
        ff_h264_set_erpic(&h->slice_ctx[0].er.next_pic, NULL);
    }

    for (i = 0; i < 16; i++) {
        h->block_offset[i]           = (4 * ((scan8[i] - scan8[0]) & 7) << pixel_shift) + 4 * pic->f->linesize[0] * ((scan8[i] - scan8[0]) >> 3);
        h->block_offset[48 + i]      = (4 * ((scan8[i] - scan8[0]) & 7) << pixel_shift) + 8 * pic->f->linesize[0] * ((scan8[i] - scan8[0]) >> 3);
    }
    for (i = 0; i < 16; i++) {
        h->block_offset[16 + i]      =
        h->block_offset[32 + i]      = (4 * ((scan8[i] - scan8[0]) & 7) << pixel_shift) + 4 * pic->f->linesize[1] * ((scan8[i] - scan8[0]) >> 3);
        h->block_offset[48 + 16 + i] =
        h->block_offset[48 + 32 + i] = (4 * ((scan8[i] - scan8[0]) & 7) << pixel_shift) + 8 * pic->f->linesize[1] * ((scan8[i] - scan8[0]) >> 3);
    }

    /* We mark the current picture as non-reference after allocating it, so
     * that if we break out due to an error it can be released automatically
     * in the next ff_mpv_frame_start().
     */
    h->cur_pic_ptr->reference = 0;

    h->cur_pic_ptr->field_poc[0] = h->cur_pic_ptr->field_poc[1] = INT_MAX;

    h->next_output_pic = NULL;

    assert(h->cur_pic_ptr->long_ref == 0);

    return 0;
}

static av_always_inline void backup_mb_border(const H264Context *h, H264SliceContext *sl,
                                              uint8_t *src_y,
                                              uint8_t *src_cb, uint8_t *src_cr,
                                              int linesize, int uvlinesize,
                                              int simple)
{
    uint8_t *top_border;
    int top_idx = 1;
    const int pixel_shift = h->pixel_shift;
    int chroma444 = CHROMA444(h);
    int chroma422 = CHROMA422(h);

    src_y  -= linesize;
    src_cb -= uvlinesize;
    src_cr -= uvlinesize;

    if (!simple && FRAME_MBAFF(h)) {
        if (sl->mb_y & 1) {
            if (!MB_MBAFF(sl)) {
                top_border = sl->top_borders[0][sl->mb_x];
                AV_COPY128(top_border, src_y + 15 * linesize);
                if (pixel_shift)
                    AV_COPY128(top_border + 16, src_y + 15 * linesize + 16);
                if (simple || !CONFIG_GRAY || !(h->flags & CODEC_FLAG_GRAY)) {
                    if (chroma444) {
                        if (pixel_shift) {
                            AV_COPY128(top_border + 32, src_cb + 15 * uvlinesize);
                            AV_COPY128(top_border + 48, src_cb + 15 * uvlinesize + 16);
                            AV_COPY128(top_border + 64, src_cr + 15 * uvlinesize);
                            AV_COPY128(top_border + 80, src_cr + 15 * uvlinesize + 16);
                        } else {
                            AV_COPY128(top_border + 16, src_cb + 15 * uvlinesize);
                            AV_COPY128(top_border + 32, src_cr + 15 * uvlinesize);
                        }
                    } else if (chroma422) {
                        if (pixel_shift) {
                            AV_COPY128(top_border + 32, src_cb + 15 * uvlinesize);
                            AV_COPY128(top_border + 48, src_cr + 15 * uvlinesize);
                        } else {
                            AV_COPY64(top_border + 16, src_cb + 15 * uvlinesize);
                            AV_COPY64(top_border + 24, src_cr + 15 * uvlinesize);
                        }
                    } else {
                        if (pixel_shift) {
                            AV_COPY128(top_border + 32, src_cb + 7 * uvlinesize);
                            AV_COPY128(top_border + 48, src_cr + 7 * uvlinesize);
                        } else {
                            AV_COPY64(top_border + 16, src_cb + 7 * uvlinesize);
                            AV_COPY64(top_border + 24, src_cr + 7 * uvlinesize);
                        }
                    }
                }
            }
        } else if (MB_MBAFF(sl)) {
            top_idx = 0;
        } else
            return;
    }

    top_border = sl->top_borders[top_idx][sl->mb_x];
    /* There are two lines saved, the line above the top macroblock
     * of a pair, and the line above the bottom macroblock. */
    AV_COPY128(top_border, src_y + 16 * linesize);
    if (pixel_shift)
        AV_COPY128(top_border + 16, src_y + 16 * linesize + 16);

    if (simple || !CONFIG_GRAY || !(h->flags & CODEC_FLAG_GRAY)) {
        if (chroma444) {
            if (pixel_shift) {
                AV_COPY128(top_border + 32, src_cb + 16 * linesize);
                AV_COPY128(top_border + 48, src_cb + 16 * linesize + 16);
                AV_COPY128(top_border + 64, src_cr + 16 * linesize);
                AV_COPY128(top_border + 80, src_cr + 16 * linesize + 16);
            } else {
                AV_COPY128(top_border + 16, src_cb + 16 * linesize);
                AV_COPY128(top_border + 32, src_cr + 16 * linesize);
            }
        } else if (chroma422) {
            if (pixel_shift) {
                AV_COPY128(top_border + 32, src_cb + 16 * uvlinesize);
                AV_COPY128(top_border + 48, src_cr + 16 * uvlinesize);
            } else {
                AV_COPY64(top_border + 16, src_cb + 16 * uvlinesize);
                AV_COPY64(top_border + 24, src_cr + 16 * uvlinesize);
            }
        } else {
            if (pixel_shift) {
                AV_COPY128(top_border + 32, src_cb + 8 * uvlinesize);
                AV_COPY128(top_border + 48, src_cr + 8 * uvlinesize);
            } else {
                AV_COPY64(top_border + 16, src_cb + 8 * uvlinesize);
                AV_COPY64(top_border + 24, src_cr + 8 * uvlinesize);
            }
        }
    }
}

/**
 * Initialize implicit_weight table.
 * @param field  0/1 initialize the weight for interlaced MBAFF
 *                -1 initializes the rest
 */
static void implicit_weight_table(const H264Context *h, H264SliceContext *sl, int field)
{
    int ref0, ref1, i, cur_poc, ref_start, ref_count0, ref_count1;

    for (i = 0; i < 2; i++) {
        sl->luma_weight_flag[i]   = 0;
        sl->chroma_weight_flag[i] = 0;
    }

    if (field < 0) {
        if (h->picture_structure == PICT_FRAME) {
            cur_poc = h->cur_pic_ptr->poc;
        } else {
            cur_poc = h->cur_pic_ptr->field_poc[h->picture_structure - 1];
        }
        if (sl->ref_count[0] == 1 && sl->ref_count[1] == 1 && !FRAME_MBAFF(h) &&
            sl->ref_list[0][0].poc + sl->ref_list[1][0].poc == 2 * cur_poc) {
            sl->use_weight        = 0;
            sl->use_weight_chroma = 0;
            return;
        }
        ref_start  = 0;
        ref_count0 = sl->ref_count[0];
        ref_count1 = sl->ref_count[1];
    } else {
        cur_poc    = h->cur_pic_ptr->field_poc[field];
        ref_start  = 16;
        ref_count0 = 16 + 2 * sl->ref_count[0];
        ref_count1 = 16 + 2 * sl->ref_count[1];
    }

    sl->use_weight               = 2;
    sl->use_weight_chroma        = 2;
    sl->luma_log2_weight_denom   = 5;
    sl->chroma_log2_weight_denom = 5;

    for (ref0 = ref_start; ref0 < ref_count0; ref0++) {
        int poc0 = sl->ref_list[0][ref0].poc;
        for (ref1 = ref_start; ref1 < ref_count1; ref1++) {
            int w = 32;
            if (!sl->ref_list[0][ref0].parent->long_ref && !sl->ref_list[1][ref1].parent->long_ref) {
                int poc1 = sl->ref_list[1][ref1].poc;
                int td   = av_clip_int8(poc1 - poc0);
                if (td) {
                    int tb = av_clip_int8(cur_poc - poc0);
                    int tx = (16384 + (FFABS(td) >> 1)) / td;
                    int dist_scale_factor = (tb * tx + 32) >> 8;
                    if (dist_scale_factor >= -64 && dist_scale_factor <= 128)
                        w = 64 - dist_scale_factor;
                }
            }
            if (field < 0) {
                sl->implicit_weight[ref0][ref1][0] =
                sl->implicit_weight[ref0][ref1][1] = w;
            } else {
                sl->implicit_weight[ref0][ref1][field] = w;
            }
        }
    }
}

/**
 * initialize scan tables
 */
static void init_scan_tables(H264Context *h)
{
    int i;
    for (i = 0; i < 16; i++) {
#define TRANSPOSE(x) ((x) >> 2) | (((x) << 2) & 0xF)
        h->zigzag_scan[i] = TRANSPOSE(zigzag_scan[i]);
        h->field_scan[i]  = TRANSPOSE(field_scan[i]);
#undef TRANSPOSE
    }
    for (i = 0; i < 64; i++) {
#define TRANSPOSE(x) ((x) >> 3) | (((x) & 7) << 3)
        h->zigzag_scan8x8[i]       = TRANSPOSE(ff_zigzag_direct[i]);
        h->zigzag_scan8x8_cavlc[i] = TRANSPOSE(zigzag_scan8x8_cavlc[i]);
        h->field_scan8x8[i]        = TRANSPOSE(field_scan8x8[i]);
        h->field_scan8x8_cavlc[i]  = TRANSPOSE(field_scan8x8_cavlc[i]);
#undef TRANSPOSE
    }
    if (h->sps.transform_bypass) { // FIXME same ugly
        memcpy(h->zigzag_scan_q0          , zigzag_scan             , sizeof(h->zigzag_scan_q0         ));
        memcpy(h->zigzag_scan8x8_q0       , ff_zigzag_direct        , sizeof(h->zigzag_scan8x8_q0      ));
        memcpy(h->zigzag_scan8x8_cavlc_q0 , zigzag_scan8x8_cavlc    , sizeof(h->zigzag_scan8x8_cavlc_q0));
        memcpy(h->field_scan_q0           , field_scan              , sizeof(h->field_scan_q0          ));
        memcpy(h->field_scan8x8_q0        , field_scan8x8           , sizeof(h->field_scan8x8_q0       ));
        memcpy(h->field_scan8x8_cavlc_q0  , field_scan8x8_cavlc     , sizeof(h->field_scan8x8_cavlc_q0 ));
    } else {
        memcpy(h->zigzag_scan_q0          , h->zigzag_scan          , sizeof(h->zigzag_scan_q0         ));
        memcpy(h->zigzag_scan8x8_q0       , h->zigzag_scan8x8       , sizeof(h->zigzag_scan8x8_q0      ));
        memcpy(h->zigzag_scan8x8_cavlc_q0 , h->zigzag_scan8x8_cavlc , sizeof(h->zigzag_scan8x8_cavlc_q0));
        memcpy(h->field_scan_q0           , h->field_scan           , sizeof(h->field_scan_q0          ));
        memcpy(h->field_scan8x8_q0        , h->field_scan8x8        , sizeof(h->field_scan8x8_q0       ));
        memcpy(h->field_scan8x8_cavlc_q0  , h->field_scan8x8_cavlc  , sizeof(h->field_scan8x8_cavlc_q0 ));
    }
}

static enum AVPixelFormat get_pixel_format(H264Context *h, int force_callback)
{
#define HWACCEL_MAX (CONFIG_H264_DXVA2_HWACCEL + \
                     CONFIG_H264_D3D11VA_HWACCEL + \
                     CONFIG_H264_VAAPI_HWACCEL + \
                     (CONFIG_H264_VDA_HWACCEL * 2) + \
                     CONFIG_H264_VDPAU_HWACCEL)
    enum AVPixelFormat pix_fmts[HWACCEL_MAX + 2], *fmt = pix_fmts;
    const enum AVPixelFormat *choices = pix_fmts;
    int i;

    switch (h->sps.bit_depth_luma) {
    case 9:
        if (CHROMA444(h)) {
            if (h->avctx->colorspace == AVCOL_SPC_RGB) {
                *fmt++ = AV_PIX_FMT_GBRP9;
            } else
                *fmt++ = AV_PIX_FMT_YUV444P9;
        } else if (CHROMA422(h))
            *fmt++ = AV_PIX_FMT_YUV422P9;
        else
            *fmt++ = AV_PIX_FMT_YUV420P9;
        break;
    case 10:
        if (CHROMA444(h)) {
            if (h->avctx->colorspace == AVCOL_SPC_RGB) {
                *fmt++ = AV_PIX_FMT_GBRP10;
            } else
                *fmt++ = AV_PIX_FMT_YUV444P10;
        } else if (CHROMA422(h))
            *fmt++ = AV_PIX_FMT_YUV422P10;
        else
            *fmt++ = AV_PIX_FMT_YUV420P10;
        break;
    case 12:
        if (CHROMA444(h)) {
            if (h->avctx->colorspace == AVCOL_SPC_RGB) {
                *fmt++ = AV_PIX_FMT_GBRP12;
            } else
                *fmt++ = AV_PIX_FMT_YUV444P12;
        } else if (CHROMA422(h))
            *fmt++ = AV_PIX_FMT_YUV422P12;
        else
            *fmt++ = AV_PIX_FMT_YUV420P12;
        break;
    case 14:
        if (CHROMA444(h)) {
            if (h->avctx->colorspace == AVCOL_SPC_RGB) {
                *fmt++ = AV_PIX_FMT_GBRP14;
            } else
                *fmt++ = AV_PIX_FMT_YUV444P14;
        } else if (CHROMA422(h))
            *fmt++ = AV_PIX_FMT_YUV422P14;
        else
            *fmt++ = AV_PIX_FMT_YUV420P14;
        break;
    case 8:
#if CONFIG_H264_VDPAU_HWACCEL
        *fmt++ = AV_PIX_FMT_VDPAU;
#endif
        if (CHROMA444(h)) {
            if (h->avctx->colorspace == AVCOL_SPC_RGB)
                *fmt++ = AV_PIX_FMT_GBRP;
            else if (h->avctx->color_range == AVCOL_RANGE_JPEG)
                *fmt++ = AV_PIX_FMT_YUVJ444P;
            else
                *fmt++ = AV_PIX_FMT_YUV444P;
        } else if (CHROMA422(h)) {
            if (h->avctx->color_range == AVCOL_RANGE_JPEG)
                *fmt++ = AV_PIX_FMT_YUVJ422P;
            else
                *fmt++ = AV_PIX_FMT_YUV422P;
        } else {
#if CONFIG_H264_DXVA2_HWACCEL
            *fmt++ = AV_PIX_FMT_DXVA2_VLD;
#endif
#if CONFIG_H264_D3D11VA_HWACCEL
            *fmt++ = AV_PIX_FMT_D3D11VA_VLD;
#endif
#if CONFIG_H264_VAAPI_HWACCEL
            *fmt++ = AV_PIX_FMT_VAAPI_VLD;
#endif
#if CONFIG_H264_VDA_HWACCEL
            *fmt++ = AV_PIX_FMT_VDA_VLD;
            *fmt++ = AV_PIX_FMT_VDA;
#endif
            if (h->avctx->codec->pix_fmts)
                choices = h->avctx->codec->pix_fmts;
            else if (h->avctx->color_range == AVCOL_RANGE_JPEG)
                *fmt++ = AV_PIX_FMT_YUVJ420P;
            else
                *fmt++ = AV_PIX_FMT_YUV420P;
        }
        break;
    default:
        av_log(h->avctx, AV_LOG_ERROR,
               "Unsupported bit depth %d\n", h->sps.bit_depth_luma);
        return AVERROR_INVALIDDATA;
    }

    *fmt = AV_PIX_FMT_NONE;

    for (i=0; choices[i] != AV_PIX_FMT_NONE; i++)
        if (choices[i] == h->avctx->pix_fmt && !force_callback)
            return choices[i];
    return ff_thread_get_format(h->avctx, choices);
}

/* export coded and cropped frame dimensions to AVCodecContext */
static int init_dimensions(H264Context *h)
{
    int width  = h->width  - (h->sps.crop_right + h->sps.crop_left);
    int height = h->height - (h->sps.crop_top   + h->sps.crop_bottom);
    int crop_present = h->sps.crop_left  || h->sps.crop_top ||
                       h->sps.crop_right || h->sps.crop_bottom;
    av_assert0(h->sps.crop_right + h->sps.crop_left < (unsigned)h->width);
    av_assert0(h->sps.crop_top + h->sps.crop_bottom < (unsigned)h->height);

    /* handle container cropping */
    if (!crop_present &&
        FFALIGN(h->avctx->width,  16) == h->width &&
        FFALIGN(h->avctx->height, 16) == h->height) {
        width  = h->avctx->width;
        height = h->avctx->height;
    }

    if (width <= 0 || height <= 0) {
        av_log(h->avctx, AV_LOG_ERROR, "Invalid cropped dimensions: %dx%d.\n",
               width, height);
        if (h->avctx->err_recognition & AV_EF_EXPLODE)
            return AVERROR_INVALIDDATA;

        av_log(h->avctx, AV_LOG_WARNING, "Ignoring cropping information.\n");
        h->sps.crop_bottom =
        h->sps.crop_top    =
        h->sps.crop_right  =
        h->sps.crop_left   =
        h->sps.crop        = 0;

        width  = h->width;
        height = h->height;
    }

    h->avctx->coded_width  = h->width;
    h->avctx->coded_height = h->height;
    h->avctx->width        = width;
    h->avctx->height       = height;

    return 0;
}

static int h264_slice_header_init(H264Context *h)
{
    int nb_slices = (HAVE_THREADS &&
                     h->avctx->active_thread_type & FF_THREAD_SLICE) ?
                    h->avctx->thread_count : 1;
    int i, ret;

    ff_set_sar(h->avctx, h->sps.sar);
    av_pix_fmt_get_chroma_sub_sample(h->avctx->pix_fmt,
                                     &h->chroma_x_shift, &h->chroma_y_shift);

    if (h->sps.timing_info_present_flag) {
        int64_t den = h->sps.time_scale;
        if (h->x264_build < 44U)
            den *= 2;
        av_reduce(&h->avctx->framerate.den, &h->avctx->framerate.num,
                  h->sps.num_units_in_tick * h->avctx->ticks_per_frame, den, 1 << 30);
    }

    ff_h264_free_tables(h);

    h->first_field           = 0;
    h->prev_interlaced_frame = 1;

    init_scan_tables(h);
    ret = ff_h264_alloc_tables(h);
    if (ret < 0) {
        av_log(h->avctx, AV_LOG_ERROR, "Could not allocate memory\n");
        goto fail;
    }

    if (h->avctx->codec &&
        h->avctx->codec->capabilities & CODEC_CAP_HWACCEL_VDPAU &&
        (h->sps.bit_depth_luma != 8 || h->sps.chroma_format_idc > 1)) {
        av_log(h->avctx, AV_LOG_ERROR,
                "VDPAU decoding does not support video colorspace.\n");
        ret = AVERROR_INVALIDDATA;
        goto fail;
    }

    if (h->sps.bit_depth_luma < 8 || h->sps.bit_depth_luma > 14 ||
        h->sps.bit_depth_luma == 11 || h->sps.bit_depth_luma == 13
    ) {
        av_log(h->avctx, AV_LOG_ERROR, "Unsupported bit depth %d\n",
               h->sps.bit_depth_luma);
        ret = AVERROR_INVALIDDATA;
        goto fail;
    }

    h->cur_bit_depth_luma         =
    h->avctx->bits_per_raw_sample = h->sps.bit_depth_luma;
    h->cur_chroma_format_idc      = h->sps.chroma_format_idc;
    h->pixel_shift                = h->sps.bit_depth_luma > 8;
    h->chroma_format_idc          = h->sps.chroma_format_idc;
    h->bit_depth_luma             = h->sps.bit_depth_luma;

    ff_h264dsp_init(&h->h264dsp, h->sps.bit_depth_luma,
                    h->sps.chroma_format_idc);
    ff_h264chroma_init(&h->h264chroma, h->sps.bit_depth_chroma);
    ff_h264qpel_init(&h->h264qpel, h->sps.bit_depth_luma);
    ff_h264_pred_init(&h->hpc, h->avctx->codec_id, h->sps.bit_depth_luma,
                      h->sps.chroma_format_idc);
    ff_videodsp_init(&h->vdsp, h->sps.bit_depth_luma);

    if (nb_slices > H264_MAX_THREADS || (nb_slices > h->mb_height && h->mb_height)) {
        int max_slices;
        if (h->mb_height)
            max_slices = FFMIN(H264_MAX_THREADS, h->mb_height);
        else
            max_slices = H264_MAX_THREADS;
        av_log(h->avctx, AV_LOG_WARNING, "too many threads/slices %d,"
               " reducing to %d\n", nb_slices, max_slices);
        nb_slices = max_slices;
    }
    h->slice_context_count = nb_slices;

    if (!HAVE_THREADS || !(h->avctx->active_thread_type & FF_THREAD_SLICE)) {
        ret = ff_h264_slice_context_init(h, &h->slice_ctx[0]);
        if (ret < 0) {
            av_log(h->avctx, AV_LOG_ERROR, "context_init() failed.\n");
            goto fail;
        }
    } else {
        for (i = 0; i < h->slice_context_count; i++) {
            H264SliceContext *sl = &h->slice_ctx[i];

            sl->h264               = h;
            sl->intra4x4_pred_mode = h->intra4x4_pred_mode + i * 8 * 2 * h->mb_stride;
            sl->mvd_table[0]       = h->mvd_table[0]       + i * 8 * 2 * h->mb_stride;
            sl->mvd_table[1]       = h->mvd_table[1]       + i * 8 * 2 * h->mb_stride;

            if ((ret = ff_h264_slice_context_init(h, sl)) < 0) {
                av_log(h->avctx, AV_LOG_ERROR, "context_init() failed.\n");
                goto fail;
            }
        }
    }

    h->context_initialized = 1;

    return 0;
fail:
    ff_h264_free_tables(h);
    h->context_initialized = 0;
    return ret;
}

static enum AVPixelFormat non_j_pixfmt(enum AVPixelFormat a)
{
    switch (a) {
    case AV_PIX_FMT_YUVJ420P: return AV_PIX_FMT_YUV420P;
    case AV_PIX_FMT_YUVJ422P: return AV_PIX_FMT_YUV422P;
    case AV_PIX_FMT_YUVJ444P: return AV_PIX_FMT_YUV444P;
    default:
        return a;
    }
}

/**
 * Decode a slice header.
 * This will (re)intialize the decoder and call h264_frame_start() as needed.
 *
 * @param h h264context
 *
 * @return 0 if okay, <0 if an error occurred, 1 if decoding must not be multithreaded
 */
int ff_h264_decode_slice_header(H264Context *h, H264SliceContext *sl)
{
    unsigned int first_mb_in_slice;
    unsigned int pps_id;
    int ret;
    unsigned int slice_type, tmp, i, j;
    int last_pic_structure, last_pic_droppable;
    int must_reinit;
    int needs_reinit = 0;
    int field_pic_flag, bottom_field_flag;
    int first_slice = sl == h->slice_ctx && !h->current_slice;
    int frame_num, picture_structure, droppable;
    int mb_aff_frame, last_mb_aff_frame;
    PPS *pps;

    h->qpel_put = h->h264qpel.put_h264_qpel_pixels_tab;
    h->qpel_avg = h->h264qpel.avg_h264_qpel_pixels_tab;

    first_mb_in_slice = get_ue_golomb_long(&sl->gb);

    if (first_mb_in_slice == 0) { // FIXME better field boundary detection
        if (h->current_slice) {
            if (h->cur_pic_ptr && FIELD_PICTURE(h) && h->first_field) {
                ff_h264_field_end(h, h->slice_ctx, 1);
                h->current_slice = 0;
            } else if (h->cur_pic_ptr && !FIELD_PICTURE(h) && !h->first_field && h->nal_unit_type  == NAL_IDR_SLICE) {
                av_log(h, AV_LOG_WARNING, "Broken frame packetizing\n");
                ff_h264_field_end(h, h->slice_ctx, 1);
                h->current_slice = 0;
                ff_thread_report_progress(&h->cur_pic_ptr->tf, INT_MAX, 0);
                ff_thread_report_progress(&h->cur_pic_ptr->tf, INT_MAX, 1);
                h->cur_pic_ptr = NULL;
            } else
                return AVERROR_INVALIDDATA;
        }

        if (!h->first_field) {
            if (h->cur_pic_ptr && !h->droppable) {
                ff_thread_report_progress(&h->cur_pic_ptr->tf, INT_MAX,
                                          h->picture_structure == PICT_BOTTOM_FIELD);
            }
            h->cur_pic_ptr = NULL;
        }
    }

    slice_type = get_ue_golomb_31(&sl->gb);
    if (slice_type > 9) {
        av_log(h->avctx, AV_LOG_ERROR,
               "slice type %d too large at %d\n",
               slice_type, first_mb_in_slice);
        return AVERROR_INVALIDDATA;
    }
    if (slice_type > 4) {
        slice_type -= 5;
        sl->slice_type_fixed = 1;
    } else
        sl->slice_type_fixed = 0;

    slice_type = golomb_to_pict_type[slice_type];

    sl->slice_type     = slice_type;
    sl->slice_type_nos = slice_type & 3;

    if (h->nal_unit_type  == NAL_IDR_SLICE &&
        sl->slice_type_nos != AV_PICTURE_TYPE_I) {
        av_log(h->avctx, AV_LOG_ERROR, "A non-intra slice in an IDR NAL unit.\n");
        return AVERROR_INVALIDDATA;
    }

    if (
        (h->avctx->skip_frame >= AVDISCARD_NONREF && !h->nal_ref_idc) ||
        (h->avctx->skip_frame >= AVDISCARD_BIDIR  && sl->slice_type_nos == AV_PICTURE_TYPE_B) ||
        (h->avctx->skip_frame >= AVDISCARD_NONINTRA && sl->slice_type_nos != AV_PICTURE_TYPE_I) ||
        (h->avctx->skip_frame >= AVDISCARD_NONKEY && h->nal_unit_type != NAL_IDR_SLICE) ||
         h->avctx->skip_frame >= AVDISCARD_ALL) {
         return SLICE_SKIPED;
     }

    // to make a few old functions happy, it's wrong though
    h->pict_type = sl->slice_type;

    pps_id = get_ue_golomb(&sl->gb);
    if (pps_id >= MAX_PPS_COUNT) {
        av_log(h->avctx, AV_LOG_ERROR, "pps_id %u out of range\n", pps_id);
        return AVERROR_INVALIDDATA;
    }
    if (!h->pps_buffers[pps_id]) {
        av_log(h->avctx, AV_LOG_ERROR,
               "non-existing PPS %u referenced\n",
               pps_id);
        return AVERROR_INVALIDDATA;
    }
    if (h->au_pps_id >= 0 && pps_id != h->au_pps_id) {
        av_log(h->avctx, AV_LOG_ERROR,
               "PPS change from %d to %d forbidden\n",
               h->au_pps_id, pps_id);
        return AVERROR_INVALIDDATA;
    }

    pps = h->pps_buffers[pps_id];

    if (!h->sps_buffers[pps->sps_id]) {
        av_log(h->avctx, AV_LOG_ERROR,
               "non-existing SPS %u referenced\n",
               h->pps.sps_id);
        return AVERROR_INVALIDDATA;
    }
    if (first_slice)
        h->pps = *h->pps_buffers[pps_id];

    if (pps->sps_id != h->sps.sps_id ||
        pps->sps_id != h->current_sps_id ||
        h->sps_buffers[pps->sps_id]->new) {

        if (!first_slice) {
            av_log(h->avctx, AV_LOG_ERROR,
               "SPS changed in the middle of the frame\n");
            return AVERROR_INVALIDDATA;
        }

        h->sps = *h->sps_buffers[h->pps.sps_id];

        if (h->mb_width  != h->sps.mb_width ||
            h->mb_height != h->sps.mb_height * (2 - h->sps.frame_mbs_only_flag) ||
            h->cur_bit_depth_luma    != h->sps.bit_depth_luma ||
            h->cur_chroma_format_idc != h->sps.chroma_format_idc
        )
            needs_reinit = 1;

        if (h->bit_depth_luma    != h->sps.bit_depth_luma ||
            h->chroma_format_idc != h->sps.chroma_format_idc)
            needs_reinit         = 1;

        if (h->flags & CODEC_FLAG_LOW_DELAY ||
            (h->sps.bitstream_restriction_flag &&
             !h->sps.num_reorder_frames)) {
            if (h->avctx->has_b_frames > 1 || h->delayed_pic[0])
                av_log(h->avctx, AV_LOG_WARNING, "Delayed frames seen. "
                       "Reenabling low delay requires a codec flush.\n");
            else
                h->low_delay = 1;
        }

        if (h->avctx->has_b_frames < 2)
            h->avctx->has_b_frames = !h->low_delay;

    }

    h->avctx->profile = ff_h264_get_profile(&h->sps);
    h->avctx->level   = h->sps.level_idc;
    h->avctx->refs    = h->sps.ref_frame_count;

    must_reinit = (h->context_initialized &&
                    (   16*h->sps.mb_width != h->avctx->coded_width
                     || 16*h->sps.mb_height * (2 - h->sps.frame_mbs_only_flag) != h->avctx->coded_height
                     || h->cur_bit_depth_luma    != h->sps.bit_depth_luma
                     || h->cur_chroma_format_idc != h->sps.chroma_format_idc
                     || h->mb_width  != h->sps.mb_width
                     || h->mb_height != h->sps.mb_height * (2 - h->sps.frame_mbs_only_flag)
                    ));
    if (h->avctx->pix_fmt == AV_PIX_FMT_NONE
        || (non_j_pixfmt(h->avctx->pix_fmt) != non_j_pixfmt(get_pixel_format(h, 0))))
        must_reinit = 1;

    if (first_slice && av_cmp_q(h->sps.sar, h->avctx->sample_aspect_ratio))
        must_reinit = 1;

    h->mb_width  = h->sps.mb_width;
    h->mb_height = h->sps.mb_height * (2 - h->sps.frame_mbs_only_flag);
    h->mb_num    = h->mb_width * h->mb_height;
    h->mb_stride = h->mb_width + 1;

    h->b_stride = h->mb_width * 4;

    h->chroma_y_shift = h->sps.chroma_format_idc <= 1; // 400 uses yuv420p

    h->width  = 16 * h->mb_width;
    h->height = 16 * h->mb_height;

    ret = init_dimensions(h);
    if (ret < 0)
        return ret;

    if (h->sps.video_signal_type_present_flag) {
        h->avctx->color_range = h->sps.full_range>0 ? AVCOL_RANGE_JPEG
                                                    : AVCOL_RANGE_MPEG;
        if (h->sps.colour_description_present_flag) {
            if (h->avctx->colorspace != h->sps.colorspace)
                needs_reinit = 1;
            h->avctx->color_primaries = h->sps.color_primaries;
            h->avctx->color_trc       = h->sps.color_trc;
            h->avctx->colorspace      = h->sps.colorspace;
        }
    }

    if (h->context_initialized &&
        (must_reinit || needs_reinit)) {
        h->context_initialized = 0;
        if (sl != h->slice_ctx) {
            av_log(h->avctx, AV_LOG_ERROR,
                   "changing width %d -> %d / height %d -> %d on "
                   "slice %d\n",
                   h->width, h->avctx->coded_width,
                   h->height, h->avctx->coded_height,
                   h->current_slice + 1);
            return AVERROR_INVALIDDATA;
        }

        av_assert1(first_slice);

        ff_h264_flush_change(h);

        if ((ret = get_pixel_format(h, 1)) < 0)
            return ret;
        h->avctx->pix_fmt = ret;

        av_log(h->avctx, AV_LOG_INFO, "Reinit context to %dx%d, "
               "pix_fmt: %s\n", h->width, h->height, av_get_pix_fmt_name(h->avctx->pix_fmt));

        if ((ret = h264_slice_header_init(h)) < 0) {
            av_log(h->avctx, AV_LOG_ERROR,
                   "h264_slice_header_init() failed\n");
            return ret;
        }
    }
    if (!h->context_initialized) {
        if (sl != h->slice_ctx) {
            av_log(h->avctx, AV_LOG_ERROR,
                   "Cannot (re-)initialize context during parallel decoding.\n");
            return AVERROR_PATCHWELCOME;
        }

        if ((ret = get_pixel_format(h, 1)) < 0)
            return ret;
        h->avctx->pix_fmt = ret;

        if ((ret = h264_slice_header_init(h)) < 0) {
            av_log(h->avctx, AV_LOG_ERROR,
                   "h264_slice_header_init() failed\n");
            return ret;
        }
    }

    if (first_slice && h->dequant_coeff_pps != pps_id) {
        h->dequant_coeff_pps = pps_id;
        ff_h264_init_dequant_tables(h);
    }

    frame_num = get_bits(&sl->gb, h->sps.log2_max_frame_num);
    if (!first_slice) {
        if (h->frame_num != frame_num) {
            av_log(h->avctx, AV_LOG_ERROR, "Frame num change from %d to %d\n",
                   h->frame_num, frame_num);
            return AVERROR_INVALIDDATA;
        }
    }

    sl->mb_mbaff       = 0;
    mb_aff_frame       = 0;
    last_mb_aff_frame  = h->mb_aff_frame;
    last_pic_structure = h->picture_structure;
    last_pic_droppable = h->droppable;
    droppable          = h->nal_ref_idc == 0;
    if (h->sps.frame_mbs_only_flag) {
        picture_structure = PICT_FRAME;
    } else {
        if (!h->sps.direct_8x8_inference_flag && slice_type == AV_PICTURE_TYPE_B) {
            av_log(h->avctx, AV_LOG_ERROR, "This stream was generated by a broken encoder, invalid 8x8 inference\n");
            return -1;
        }
        field_pic_flag = get_bits1(&sl->gb);

        if (field_pic_flag) {
            bottom_field_flag = get_bits1(&sl->gb);
            picture_structure = PICT_TOP_FIELD + bottom_field_flag;
        } else {
            picture_structure = PICT_FRAME;
            mb_aff_frame      = h->sps.mb_aff;
        }
    }
    if (h->current_slice) {
        if (last_pic_structure != picture_structure ||
            last_pic_droppable != droppable ||
            last_mb_aff_frame  != mb_aff_frame) {
            av_log(h->avctx, AV_LOG_ERROR,
                   "Changing field mode (%d -> %d) between slices is not allowed\n",
                   last_pic_structure, h->picture_structure);
            return AVERROR_INVALIDDATA;
        } else if (!h->cur_pic_ptr) {
            av_log(h->avctx, AV_LOG_ERROR,
                   "unset cur_pic_ptr on slice %d\n",
                   h->current_slice + 1);
            return AVERROR_INVALIDDATA;
        }
    }

    h->picture_structure = picture_structure;
    h->droppable         = droppable;
    h->frame_num         = frame_num;
    h->mb_aff_frame      = mb_aff_frame;
    sl->mb_field_decoding_flag = picture_structure != PICT_FRAME;

    if (h->current_slice == 0) {
        /* Shorten frame num gaps so we don't have to allocate reference
         * frames just to throw them away */
        if (h->frame_num != h->prev_frame_num) {
            int unwrap_prev_frame_num = h->prev_frame_num;
            int max_frame_num         = 1 << h->sps.log2_max_frame_num;

            if (unwrap_prev_frame_num > h->frame_num)
                unwrap_prev_frame_num -= max_frame_num;

            if ((h->frame_num - unwrap_prev_frame_num) > h->sps.ref_frame_count) {
                unwrap_prev_frame_num = (h->frame_num - h->sps.ref_frame_count) - 1;
                if (unwrap_prev_frame_num < 0)
                    unwrap_prev_frame_num += max_frame_num;

                h->prev_frame_num = unwrap_prev_frame_num;
            }
        }

        /* See if we have a decoded first field looking for a pair...
         * Here, we're using that to see if we should mark previously
         * decode frames as "finished".
         * We have to do that before the "dummy" in-between frame allocation,
         * since that can modify h->cur_pic_ptr. */
        if (h->first_field) {
            av_assert0(h->cur_pic_ptr);
            av_assert0(h->cur_pic_ptr->f->buf[0]);
            assert(h->cur_pic_ptr->reference != DELAYED_PIC_REF);

            /* Mark old field/frame as completed */
            if (h->cur_pic_ptr->tf.owner == h->avctx) {
                ff_thread_report_progress(&h->cur_pic_ptr->tf, INT_MAX,
                                          last_pic_structure == PICT_BOTTOM_FIELD);
            }

            /* figure out if we have a complementary field pair */
            if (!FIELD_PICTURE(h) || h->picture_structure == last_pic_structure) {
                /* Previous field is unmatched. Don't display it, but let it
                 * remain for reference if marked as such. */
                if (last_pic_structure != PICT_FRAME) {
                    ff_thread_report_progress(&h->cur_pic_ptr->tf, INT_MAX,
                                              last_pic_structure == PICT_TOP_FIELD);
                }
            } else {
                if (h->cur_pic_ptr->frame_num != h->frame_num) {
                    /* This and previous field were reference, but had
                     * different frame_nums. Consider this field first in
                     * pair. Throw away previous field except for reference
                     * purposes. */
                    if (last_pic_structure != PICT_FRAME) {
                        ff_thread_report_progress(&h->cur_pic_ptr->tf, INT_MAX,
                                                  last_pic_structure == PICT_TOP_FIELD);
                    }
                } else {
                    /* Second field in complementary pair */
                    if (!((last_pic_structure   == PICT_TOP_FIELD &&
                           h->picture_structure == PICT_BOTTOM_FIELD) ||
                          (last_pic_structure   == PICT_BOTTOM_FIELD &&
                           h->picture_structure == PICT_TOP_FIELD))) {
                        av_log(h->avctx, AV_LOG_ERROR,
                               "Invalid field mode combination %d/%d\n",
                               last_pic_structure, h->picture_structure);
                        h->picture_structure = last_pic_structure;
                        h->droppable         = last_pic_droppable;
                        return AVERROR_INVALIDDATA;
                    } else if (last_pic_droppable != h->droppable) {
                        avpriv_request_sample(h->avctx,
                                              "Found reference and non-reference fields in the same frame, which");
                        h->picture_structure = last_pic_structure;
                        h->droppable         = last_pic_droppable;
                        return AVERROR_PATCHWELCOME;
                    }
                }
            }
        }

        while (h->frame_num != h->prev_frame_num && !h->first_field &&
               h->frame_num != (h->prev_frame_num + 1) % (1 << h->sps.log2_max_frame_num)) {
            H264Picture *prev = h->short_ref_count ? h->short_ref[0] : NULL;
            av_log(h->avctx, AV_LOG_DEBUG, "Frame num gap %d %d\n",
                   h->frame_num, h->prev_frame_num);
            if (!h->sps.gaps_in_frame_num_allowed_flag)
                for(i=0; i<FF_ARRAY_ELEMS(h->last_pocs); i++)
                    h->last_pocs[i] = INT_MIN;
            ret = h264_frame_start(h);
            if (ret < 0) {
                h->first_field = 0;
                return ret;
            }

            h->prev_frame_num++;
            h->prev_frame_num        %= 1 << h->sps.log2_max_frame_num;
            h->cur_pic_ptr->frame_num = h->prev_frame_num;
            h->cur_pic_ptr->invalid_gap = !h->sps.gaps_in_frame_num_allowed_flag;
            ff_thread_report_progress(&h->cur_pic_ptr->tf, INT_MAX, 0);
            ff_thread_report_progress(&h->cur_pic_ptr->tf, INT_MAX, 1);
            ret = ff_generate_sliding_window_mmcos(h, 1);
            if (ret < 0 && (h->avctx->err_recognition & AV_EF_EXPLODE))
                return ret;
            ret = ff_h264_execute_ref_pic_marking(h, h->mmco, h->mmco_index);
            if (ret < 0 && (h->avctx->err_recognition & AV_EF_EXPLODE))
                return ret;
            /* Error concealment: If a ref is missing, copy the previous ref
             * in its place.
             * FIXME: Avoiding a memcpy would be nice, but ref handling makes
             * many assumptions about there being no actual duplicates.
             * FIXME: This does not copy padding for out-of-frame motion
             * vectors.  Given we are concealing a lost frame, this probably
             * is not noticeable by comparison, but it should be fixed. */
            if (h->short_ref_count) {
                if (prev &&
                    h->short_ref[0]->f->width == prev->f->width &&
                    h->short_ref[0]->f->height == prev->f->height &&
                    h->short_ref[0]->f->format == prev->f->format) {
                    av_image_copy(h->short_ref[0]->f->data,
                                  h->short_ref[0]->f->linesize,
                                  (const uint8_t **)prev->f->data,
                                  prev->f->linesize,
                                  prev->f->format,
                                  h->mb_width  * 16,
                                  h->mb_height * 16);
                    h->short_ref[0]->poc = prev->poc + 2;
                }
                h->short_ref[0]->frame_num = h->prev_frame_num;
            }
        }

        /* See if we have a decoded first field looking for a pair...
         * We're using that to see whether to continue decoding in that
         * frame, or to allocate a new one. */
        if (h->first_field) {
            av_assert0(h->cur_pic_ptr);
            av_assert0(h->cur_pic_ptr->f->buf[0]);
            assert(h->cur_pic_ptr->reference != DELAYED_PIC_REF);

            /* figure out if we have a complementary field pair */
            if (!FIELD_PICTURE(h) || h->picture_structure == last_pic_structure) {
                /* Previous field is unmatched. Don't display it, but let it
                 * remain for reference if marked as such. */
                h->missing_fields ++;
                h->cur_pic_ptr = NULL;
                h->first_field = FIELD_PICTURE(h);
            } else {
                h->missing_fields = 0;
                if (h->cur_pic_ptr->frame_num != h->frame_num) {
                    ff_thread_report_progress(&h->cur_pic_ptr->tf, INT_MAX,
                                              h->picture_structure==PICT_BOTTOM_FIELD);
                    /* This and the previous field had different frame_nums.
                     * Consider this field first in pair. Throw away previous
                     * one except for reference purposes. */
                    h->first_field = 1;
                    h->cur_pic_ptr = NULL;
                } else {
                    /* Second field in complementary pair */
                    h->first_field = 0;
                }
            }
        } else {
            /* Frame or first field in a potentially complementary pair */
            h->first_field = FIELD_PICTURE(h);
        }

        if (!FIELD_PICTURE(h) || h->first_field) {
            if (h264_frame_start(h) < 0) {
                h->first_field = 0;
                return AVERROR_INVALIDDATA;
            }
        } else {
            release_unused_pictures(h, 0);
        }
        /* Some macroblocks can be accessed before they're available in case
        * of lost slices, MBAFF or threading. */
        if (FIELD_PICTURE(h)) {
            for(i = (h->picture_structure == PICT_BOTTOM_FIELD); i<h->mb_height; i++)
                memset(h->slice_table + i*h->mb_stride, -1, (h->mb_stride - (i+1==h->mb_height)) * sizeof(*h->slice_table));
        } else {
            memset(h->slice_table, -1,
                (h->mb_height * h->mb_stride - 1) * sizeof(*h->slice_table));
        }
        h->last_slice_type = -1;
    }


    h->cur_pic_ptr->frame_num = h->frame_num; // FIXME frame_num cleanup

    av_assert1(h->mb_num == h->mb_width * h->mb_height);
    if (first_mb_in_slice << FIELD_OR_MBAFF_PICTURE(h) >= h->mb_num ||
        first_mb_in_slice >= h->mb_num) {
        av_log(h->avctx, AV_LOG_ERROR, "first_mb_in_slice overflow\n");
        return AVERROR_INVALIDDATA;
    }
    sl->resync_mb_x = sl->mb_x =  first_mb_in_slice % h->mb_width;
    sl->resync_mb_y = sl->mb_y = (first_mb_in_slice / h->mb_width) <<
                                 FIELD_OR_MBAFF_PICTURE(h);
    if (h->picture_structure == PICT_BOTTOM_FIELD)
        sl->resync_mb_y = sl->mb_y = sl->mb_y + 1;
    av_assert1(sl->mb_y < h->mb_height);

    if (h->picture_structure == PICT_FRAME) {
        h->curr_pic_num = h->frame_num;
        h->max_pic_num  = 1 << h->sps.log2_max_frame_num;
    } else {
        h->curr_pic_num = 2 * h->frame_num + 1;
        h->max_pic_num  = 1 << (h->sps.log2_max_frame_num + 1);
    }

    if (h->nal_unit_type == NAL_IDR_SLICE)
        get_ue_golomb(&sl->gb); /* idr_pic_id */

    if (h->sps.poc_type == 0) {
        h->poc_lsb = get_bits(&sl->gb, h->sps.log2_max_poc_lsb);

        if (h->pps.pic_order_present == 1 && h->picture_structure == PICT_FRAME)
            h->delta_poc_bottom = get_se_golomb(&sl->gb);
    }

    if (h->sps.poc_type == 1 && !h->sps.delta_pic_order_always_zero_flag) {
        h->delta_poc[0] = get_se_golomb(&sl->gb);

        if (h->pps.pic_order_present == 1 && h->picture_structure == PICT_FRAME)
            h->delta_poc[1] = get_se_golomb(&sl->gb);
    }

    ff_init_poc(h, h->cur_pic_ptr->field_poc, &h->cur_pic_ptr->poc);

    if (h->pps.redundant_pic_cnt_present)
        sl->redundant_pic_count = get_ue_golomb(&sl->gb);

    ret = ff_set_ref_count(h, sl);
    if (ret < 0)
        return ret;

    if (slice_type != AV_PICTURE_TYPE_I &&
        (h->current_slice == 0 ||
         slice_type != h->last_slice_type ||
         memcmp(h->last_ref_count, sl->ref_count, sizeof(sl->ref_count)))) {

        ff_h264_fill_default_ref_list(h, sl);
    }

    if (sl->slice_type_nos != AV_PICTURE_TYPE_I) {
       ret = ff_h264_decode_ref_pic_list_reordering(h, sl);
       if (ret < 0) {
           sl->ref_count[1] = sl->ref_count[0] = 0;
           return ret;
       }
    }

    if ((h->pps.weighted_pred && sl->slice_type_nos == AV_PICTURE_TYPE_P) ||
        (h->pps.weighted_bipred_idc == 1 &&
         sl->slice_type_nos == AV_PICTURE_TYPE_B))
        ff_pred_weight_table(h, sl);
    else if (h->pps.weighted_bipred_idc == 2 &&
             sl->slice_type_nos == AV_PICTURE_TYPE_B) {
        implicit_weight_table(h, sl, -1);
    } else {
        sl->use_weight = 0;
        for (i = 0; i < 2; i++) {
            sl->luma_weight_flag[i]   = 0;
            sl->chroma_weight_flag[i] = 0;
        }
    }

    // If frame-mt is enabled, only update mmco tables for the first slice
    // in a field. Subsequent slices can temporarily clobber h->mmco_index
    // or h->mmco, which will cause ref list mix-ups and decoding errors
    // further down the line. This may break decoding if the first slice is
    // corrupt, thus we only do this if frame-mt is enabled.
    if (h->nal_ref_idc) {
        ret = ff_h264_decode_ref_pic_marking(h, &sl->gb,
                                             !(h->avctx->active_thread_type & FF_THREAD_FRAME) ||
                                             h->current_slice == 0);
        if (ret < 0 && (h->avctx->err_recognition & AV_EF_EXPLODE))
            return AVERROR_INVALIDDATA;
    }

    if (FRAME_MBAFF(h)) {
        ff_h264_fill_mbaff_ref_list(h, sl);

        if (h->pps.weighted_bipred_idc == 2 && sl->slice_type_nos == AV_PICTURE_TYPE_B) {
            implicit_weight_table(h, sl, 0);
            implicit_weight_table(h, sl, 1);
        }
    }

    if (sl->slice_type_nos == AV_PICTURE_TYPE_B && !sl->direct_spatial_mv_pred)
        ff_h264_direct_dist_scale_factor(h, sl);
    ff_h264_direct_ref_list_init(h, sl);

    if (sl->slice_type_nos != AV_PICTURE_TYPE_I && h->pps.cabac) {
        tmp = get_ue_golomb_31(&sl->gb);
        if (tmp > 2) {
            av_log(h->avctx, AV_LOG_ERROR, "cabac_init_idc %u overflow\n", tmp);
            return AVERROR_INVALIDDATA;
        }
        sl->cabac_init_idc = tmp;
    }

    sl->last_qscale_diff = 0;
    tmp = h->pps.init_qp + get_se_golomb(&sl->gb);
    if (tmp > 51 + 6 * (h->sps.bit_depth_luma - 8)) {
        av_log(h->avctx, AV_LOG_ERROR, "QP %u out of range\n", tmp);
        return AVERROR_INVALIDDATA;
    }
    sl->qscale       = tmp;
    sl->chroma_qp[0] = get_chroma_qp(h, 0, sl->qscale);
    sl->chroma_qp[1] = get_chroma_qp(h, 1, sl->qscale);
    // FIXME qscale / qp ... stuff
    if (sl->slice_type == AV_PICTURE_TYPE_SP)
        get_bits1(&sl->gb); /* sp_for_switch_flag */
    if (sl->slice_type == AV_PICTURE_TYPE_SP ||
        sl->slice_type == AV_PICTURE_TYPE_SI)
        get_se_golomb(&sl->gb); /* slice_qs_delta */

    sl->deblocking_filter     = 1;
    sl->slice_alpha_c0_offset = 0;
    sl->slice_beta_offset     = 0;
    if (h->pps.deblocking_filter_parameters_present) {
        tmp = get_ue_golomb_31(&sl->gb);
        if (tmp > 2) {
            av_log(h->avctx, AV_LOG_ERROR,
                   "deblocking_filter_idc %u out of range\n", tmp);
            return AVERROR_INVALIDDATA;
        }
        sl->deblocking_filter = tmp;
        if (sl->deblocking_filter < 2)
            sl->deblocking_filter ^= 1;  // 1<->0

        if (sl->deblocking_filter) {
            sl->slice_alpha_c0_offset = get_se_golomb(&sl->gb) * 2;
            sl->slice_beta_offset     = get_se_golomb(&sl->gb) * 2;
            if (sl->slice_alpha_c0_offset >  12 ||
                sl->slice_alpha_c0_offset < -12 ||
                sl->slice_beta_offset >  12     ||
                sl->slice_beta_offset < -12) {
                av_log(h->avctx, AV_LOG_ERROR,
                       "deblocking filter parameters %d %d out of range\n",
                       sl->slice_alpha_c0_offset, sl->slice_beta_offset);
                return AVERROR_INVALIDDATA;
            }
        }
    }

    if (h->avctx->skip_loop_filter >= AVDISCARD_ALL ||
        (h->avctx->skip_loop_filter >= AVDISCARD_NONKEY &&
         h->nal_unit_type != NAL_IDR_SLICE) ||
        (h->avctx->skip_loop_filter >= AVDISCARD_NONINTRA &&
         sl->slice_type_nos != AV_PICTURE_TYPE_I) ||
        (h->avctx->skip_loop_filter >= AVDISCARD_BIDIR  &&
         sl->slice_type_nos == AV_PICTURE_TYPE_B) ||
        (h->avctx->skip_loop_filter >= AVDISCARD_NONREF &&
         h->nal_ref_idc == 0))
        sl->deblocking_filter = 0;

    if (sl->deblocking_filter == 1 && h->max_contexts > 1) {
        if (h->avctx->flags2 & CODEC_FLAG2_FAST) {
            /* Cheat slightly for speed:
             * Do not bother to deblock across slices. */
            sl->deblocking_filter = 2;
        } else {
            h->max_contexts = 1;
            if (!h->single_decode_warning) {
                av_log(h->avctx, AV_LOG_INFO,
                       "Cannot parallelize slice decoding with deblocking filter type 1, decoding such frames in sequential order\n"
                       "To parallelize slice decoding you need video encoded with disable_deblocking_filter_idc set to 2 (deblock only edges that do not cross slices).\n"
                       "Setting the flags2 libavcodec option to +fast (-flags2 +fast) will disable deblocking across slices and enable parallel slice decoding "
                       "but will generate non-standard-compliant output.\n");
                h->single_decode_warning = 1;
            }
            if (sl != h->slice_ctx) {
                av_log(h->avctx, AV_LOG_ERROR,
                       "Deblocking switched inside frame.\n");
                return SLICE_SINGLETHREAD;
            }
        }
    }
    sl->qp_thresh = 15 -
                   FFMIN(sl->slice_alpha_c0_offset, sl->slice_beta_offset) -
                   FFMAX3(0,
                          h->pps.chroma_qp_index_offset[0],
                          h->pps.chroma_qp_index_offset[1]) +
                   6 * (h->sps.bit_depth_luma - 8);

    h->last_slice_type = slice_type;
    memcpy(h->last_ref_count, sl->ref_count, sizeof(h->last_ref_count));
    sl->slice_num       = ++h->current_slice;

    if (sl->slice_num)
        h->slice_row[(sl->slice_num-1)&(MAX_SLICES-1)]= sl->resync_mb_y;
    if (   h->slice_row[sl->slice_num&(MAX_SLICES-1)] + 3 >= sl->resync_mb_y
        && h->slice_row[sl->slice_num&(MAX_SLICES-1)] <= sl->resync_mb_y
        && sl->slice_num >= MAX_SLICES) {
        //in case of ASO this check needs to be updated depending on how we decide to assign slice numbers in this case
        av_log(h->avctx, AV_LOG_WARNING, "Possibly too many slices (%d >= %d), increase MAX_SLICES and recompile if there are artifacts\n", sl->slice_num, MAX_SLICES);
    }

    for (j = 0; j < 2; j++) {
        int id_list[16];
        int *ref2frm = sl->ref2frm[sl->slice_num & (MAX_SLICES - 1)][j];
        for (i = 0; i < 16; i++) {
            id_list[i] = 60;
            if (j < sl->list_count && i < sl->ref_count[j] &&
                sl->ref_list[j][i].parent->f->buf[0]) {
                int k;
                AVBuffer *buf = sl->ref_list[j][i].parent->f->buf[0]->buffer;
                for (k = 0; k < h->short_ref_count; k++)
                    if (h->short_ref[k]->f->buf[0]->buffer == buf) {
                        id_list[i] = k;
                        break;
                    }
                for (k = 0; k < h->long_ref_count; k++)
                    if (h->long_ref[k] && h->long_ref[k]->f->buf[0]->buffer == buf) {
                        id_list[i] = h->short_ref_count + k;
                        break;
                    }
            }
        }

        ref2frm[0] =
        ref2frm[1] = -1;
        for (i = 0; i < 16; i++)
            ref2frm[i + 2] = 4 * id_list[i] + (sl->ref_list[j][i].reference & 3);
        ref2frm[18 + 0] =
        ref2frm[18 + 1] = -1;
        for (i = 16; i < 48; i++)
            ref2frm[i + 4] = 4 * id_list[(i - 16) >> 1] +
                             (sl->ref_list[j][i].reference & 3);
    }

    h->au_pps_id = pps_id;
    h->sps.new =
    h->sps_buffers[h->pps.sps_id]->new = 0;
    h->current_sps_id = h->pps.sps_id;

    if (h->avctx->debug & FF_DEBUG_PICT_INFO) {
        av_log(h->avctx, AV_LOG_DEBUG,
               "slice:%d %s mb:%d %c%s%s pps:%u frame:%d poc:%d/%d ref:%d/%d qp:%d loop:%d:%d:%d weight:%d%s %s\n",
               sl->slice_num,
               (h->picture_structure == PICT_FRAME ? "F" : h->picture_structure == PICT_TOP_FIELD ? "T" : "B"),
               first_mb_in_slice,
               av_get_picture_type_char(sl->slice_type),
               sl->slice_type_fixed ? " fix" : "",
               h->nal_unit_type == NAL_IDR_SLICE ? " IDR" : "",
               pps_id, h->frame_num,
               h->cur_pic_ptr->field_poc[0],
               h->cur_pic_ptr->field_poc[1],
               sl->ref_count[0], sl->ref_count[1],
               sl->qscale,
               sl->deblocking_filter,
               sl->slice_alpha_c0_offset, sl->slice_beta_offset,
               sl->use_weight,
               sl->use_weight == 1 && sl->use_weight_chroma ? "c" : "",
               sl->slice_type == AV_PICTURE_TYPE_B ? (sl->direct_spatial_mv_pred ? "SPAT" : "TEMP") : "");
    }

    return 0;
}

int ff_h264_get_slice_type(const H264SliceContext *sl)
{
    switch (sl->slice_type) {
    case AV_PICTURE_TYPE_P:
        return 0;
    case AV_PICTURE_TYPE_B:
        return 1;
    case AV_PICTURE_TYPE_I:
        return 2;
    case AV_PICTURE_TYPE_SP:
        return 3;
    case AV_PICTURE_TYPE_SI:
        return 4;
    default:
        return AVERROR_INVALIDDATA;
    }
}

static av_always_inline void fill_filter_caches_inter(const H264Context *h,
                                                      H264SliceContext *sl,
                                                      int mb_type, int top_xy,
                                                      int left_xy[LEFT_MBS],
                                                      int top_type,
                                                      int left_type[LEFT_MBS],
                                                      int mb_xy, int list)
{
    int b_stride = h->b_stride;
    int16_t(*mv_dst)[2] = &sl->mv_cache[list][scan8[0]];
    int8_t *ref_cache   = &sl->ref_cache[list][scan8[0]];
    if (IS_INTER(mb_type) || IS_DIRECT(mb_type)) {
        if (USES_LIST(top_type, list)) {
            const int b_xy  = h->mb2b_xy[top_xy] + 3 * b_stride;
            const int b8_xy = 4 * top_xy + 2;
            int (*ref2frm)[64] = (void*)(sl->ref2frm[h->slice_table[top_xy] & (MAX_SLICES - 1)][0] + (MB_MBAFF(sl) ? 20 : 2));
            AV_COPY128(mv_dst - 1 * 8, h->cur_pic.motion_val[list][b_xy + 0]);
            ref_cache[0 - 1 * 8] =
            ref_cache[1 - 1 * 8] = ref2frm[list][h->cur_pic.ref_index[list][b8_xy + 0]];
            ref_cache[2 - 1 * 8] =
            ref_cache[3 - 1 * 8] = ref2frm[list][h->cur_pic.ref_index[list][b8_xy + 1]];
        } else {
            AV_ZERO128(mv_dst - 1 * 8);
            AV_WN32A(&ref_cache[0 - 1 * 8], ((LIST_NOT_USED) & 0xFF) * 0x01010101u);
        }

        if (!IS_INTERLACED(mb_type ^ left_type[LTOP])) {
            if (USES_LIST(left_type[LTOP], list)) {
                const int b_xy  = h->mb2b_xy[left_xy[LTOP]] + 3;
                const int b8_xy = 4 * left_xy[LTOP] + 1;
                int (*ref2frm)[64] =(void*)( sl->ref2frm[h->slice_table[left_xy[LTOP]] & (MAX_SLICES - 1)][0] + (MB_MBAFF(sl) ? 20 : 2));
                AV_COPY32(mv_dst - 1 +  0, h->cur_pic.motion_val[list][b_xy + b_stride * 0]);
                AV_COPY32(mv_dst - 1 +  8, h->cur_pic.motion_val[list][b_xy + b_stride * 1]);
                AV_COPY32(mv_dst - 1 + 16, h->cur_pic.motion_val[list][b_xy + b_stride * 2]);
                AV_COPY32(mv_dst - 1 + 24, h->cur_pic.motion_val[list][b_xy + b_stride * 3]);
                ref_cache[-1 +  0] =
                ref_cache[-1 +  8] = ref2frm[list][h->cur_pic.ref_index[list][b8_xy + 2 * 0]];
                ref_cache[-1 + 16] =
                ref_cache[-1 + 24] = ref2frm[list][h->cur_pic.ref_index[list][b8_xy + 2 * 1]];
            } else {
                AV_ZERO32(mv_dst - 1 +  0);
                AV_ZERO32(mv_dst - 1 +  8);
                AV_ZERO32(mv_dst - 1 + 16);
                AV_ZERO32(mv_dst - 1 + 24);
                ref_cache[-1 +  0] =
                ref_cache[-1 +  8] =
                ref_cache[-1 + 16] =
                ref_cache[-1 + 24] = LIST_NOT_USED;
            }
        }
    }

    if (!USES_LIST(mb_type, list)) {
        fill_rectangle(mv_dst, 4, 4, 8, pack16to32(0, 0), 4);
        AV_WN32A(&ref_cache[0 * 8], ((LIST_NOT_USED) & 0xFF) * 0x01010101u);
        AV_WN32A(&ref_cache[1 * 8], ((LIST_NOT_USED) & 0xFF) * 0x01010101u);
        AV_WN32A(&ref_cache[2 * 8], ((LIST_NOT_USED) & 0xFF) * 0x01010101u);
        AV_WN32A(&ref_cache[3 * 8], ((LIST_NOT_USED) & 0xFF) * 0x01010101u);
        return;
    }

    {
        int8_t *ref = &h->cur_pic.ref_index[list][4 * mb_xy];
        int (*ref2frm)[64] = (void*)(sl->ref2frm[sl->slice_num & (MAX_SLICES - 1)][0] + (MB_MBAFF(sl) ? 20 : 2));
        uint32_t ref01 = (pack16to32(ref2frm[list][ref[0]], ref2frm[list][ref[1]]) & 0x00FF00FF) * 0x0101;
        uint32_t ref23 = (pack16to32(ref2frm[list][ref[2]], ref2frm[list][ref[3]]) & 0x00FF00FF) * 0x0101;
        AV_WN32A(&ref_cache[0 * 8], ref01);
        AV_WN32A(&ref_cache[1 * 8], ref01);
        AV_WN32A(&ref_cache[2 * 8], ref23);
        AV_WN32A(&ref_cache[3 * 8], ref23);
    }

    {
        int16_t(*mv_src)[2] = &h->cur_pic.motion_val[list][4 * sl->mb_x + 4 * sl->mb_y * b_stride];
        AV_COPY128(mv_dst + 8 * 0, mv_src + 0 * b_stride);
        AV_COPY128(mv_dst + 8 * 1, mv_src + 1 * b_stride);
        AV_COPY128(mv_dst + 8 * 2, mv_src + 2 * b_stride);
        AV_COPY128(mv_dst + 8 * 3, mv_src + 3 * b_stride);
    }
}

/**
 *
 * @return non zero if the loop filter can be skipped
 */
static int fill_filter_caches(const H264Context *h, H264SliceContext *sl, int mb_type)
{
    const int mb_xy = sl->mb_xy;
    int top_xy, left_xy[LEFT_MBS];
    int top_type, left_type[LEFT_MBS];
    uint8_t *nnz;
    uint8_t *nnz_cache;

    top_xy = mb_xy - (h->mb_stride << MB_FIELD(sl));

    /* Wow, what a mess, why didn't they simplify the interlacing & intra
     * stuff, I can't imagine that these complex rules are worth it. */

    left_xy[LBOT] = left_xy[LTOP] = mb_xy - 1;
    if (FRAME_MBAFF(h)) {
        const int left_mb_field_flag = IS_INTERLACED(h->cur_pic.mb_type[mb_xy - 1]);
        const int curr_mb_field_flag = IS_INTERLACED(mb_type);
        if (sl->mb_y & 1) {
            if (left_mb_field_flag != curr_mb_field_flag)
                left_xy[LTOP] -= h->mb_stride;
        } else {
            if (curr_mb_field_flag)
                top_xy += h->mb_stride &
                          (((h->cur_pic.mb_type[top_xy] >> 7) & 1) - 1);
            if (left_mb_field_flag != curr_mb_field_flag)
                left_xy[LBOT] += h->mb_stride;
        }
    }

    sl->top_mb_xy        = top_xy;
    sl->left_mb_xy[LTOP] = left_xy[LTOP];
    sl->left_mb_xy[LBOT] = left_xy[LBOT];
    {
        /* For sufficiently low qp, filtering wouldn't do anything.
         * This is a conservative estimate: could also check beta_offset
         * and more accurate chroma_qp. */
        int qp_thresh = sl->qp_thresh; // FIXME strictly we should store qp_thresh for each mb of a slice
        int qp        = h->cur_pic.qscale_table[mb_xy];
        if (qp <= qp_thresh &&
            (left_xy[LTOP] < 0 ||
             ((qp + h->cur_pic.qscale_table[left_xy[LTOP]] + 1) >> 1) <= qp_thresh) &&
            (top_xy < 0 ||
             ((qp + h->cur_pic.qscale_table[top_xy] + 1) >> 1) <= qp_thresh)) {
            if (!FRAME_MBAFF(h))
                return 1;
            if ((left_xy[LTOP] < 0 ||
                 ((qp + h->cur_pic.qscale_table[left_xy[LBOT]] + 1) >> 1) <= qp_thresh) &&
                (top_xy < h->mb_stride ||
                 ((qp + h->cur_pic.qscale_table[top_xy - h->mb_stride] + 1) >> 1) <= qp_thresh))
                return 1;
        }
    }

    top_type        = h->cur_pic.mb_type[top_xy];
    left_type[LTOP] = h->cur_pic.mb_type[left_xy[LTOP]];
    left_type[LBOT] = h->cur_pic.mb_type[left_xy[LBOT]];
    if (sl->deblocking_filter == 2) {
        if (h->slice_table[top_xy] != sl->slice_num)
            top_type = 0;
        if (h->slice_table[left_xy[LBOT]] != sl->slice_num)
            left_type[LTOP] = left_type[LBOT] = 0;
    } else {
        if (h->slice_table[top_xy] == 0xFFFF)
            top_type = 0;
        if (h->slice_table[left_xy[LBOT]] == 0xFFFF)
            left_type[LTOP] = left_type[LBOT] = 0;
    }
    sl->top_type        = top_type;
    sl->left_type[LTOP] = left_type[LTOP];
    sl->left_type[LBOT] = left_type[LBOT];

    if (IS_INTRA(mb_type))
        return 0;

    fill_filter_caches_inter(h, sl, mb_type, top_xy, left_xy,
                             top_type, left_type, mb_xy, 0);
    if (sl->list_count == 2)
        fill_filter_caches_inter(h, sl, mb_type, top_xy, left_xy,
                                 top_type, left_type, mb_xy, 1);

    nnz       = h->non_zero_count[mb_xy];
    nnz_cache = sl->non_zero_count_cache;
    AV_COPY32(&nnz_cache[4 + 8 * 1], &nnz[0]);
    AV_COPY32(&nnz_cache[4 + 8 * 2], &nnz[4]);
    AV_COPY32(&nnz_cache[4 + 8 * 3], &nnz[8]);
    AV_COPY32(&nnz_cache[4 + 8 * 4], &nnz[12]);
    sl->cbp = h->cbp_table[mb_xy];

    if (top_type) {
        nnz = h->non_zero_count[top_xy];
        AV_COPY32(&nnz_cache[4 + 8 * 0], &nnz[3 * 4]);
    }

    if (left_type[LTOP]) {
        nnz = h->non_zero_count[left_xy[LTOP]];
        nnz_cache[3 + 8 * 1] = nnz[3 + 0 * 4];
        nnz_cache[3 + 8 * 2] = nnz[3 + 1 * 4];
        nnz_cache[3 + 8 * 3] = nnz[3 + 2 * 4];
        nnz_cache[3 + 8 * 4] = nnz[3 + 3 * 4];
    }

    /* CAVLC 8x8dct requires NNZ values for residual decoding that differ
     * from what the loop filter needs */
    if (!CABAC(h) && h->pps.transform_8x8_mode) {
        if (IS_8x8DCT(top_type)) {
            nnz_cache[4 + 8 * 0] =
            nnz_cache[5 + 8 * 0] = (h->cbp_table[top_xy] & 0x4000) >> 12;
            nnz_cache[6 + 8 * 0] =
            nnz_cache[7 + 8 * 0] = (h->cbp_table[top_xy] & 0x8000) >> 12;
        }
        if (IS_8x8DCT(left_type[LTOP])) {
            nnz_cache[3 + 8 * 1] =
            nnz_cache[3 + 8 * 2] = (h->cbp_table[left_xy[LTOP]] & 0x2000) >> 12; // FIXME check MBAFF
        }
        if (IS_8x8DCT(left_type[LBOT])) {
            nnz_cache[3 + 8 * 3] =
            nnz_cache[3 + 8 * 4] = (h->cbp_table[left_xy[LBOT]] & 0x8000) >> 12; // FIXME check MBAFF
        }

        if (IS_8x8DCT(mb_type)) {
            nnz_cache[scan8[0]] =
            nnz_cache[scan8[1]] =
            nnz_cache[scan8[2]] =
            nnz_cache[scan8[3]] = (sl->cbp & 0x1000) >> 12;

            nnz_cache[scan8[0 + 4]] =
            nnz_cache[scan8[1 + 4]] =
            nnz_cache[scan8[2 + 4]] =
            nnz_cache[scan8[3 + 4]] = (sl->cbp & 0x2000) >> 12;

            nnz_cache[scan8[0 + 8]] =
            nnz_cache[scan8[1 + 8]] =
            nnz_cache[scan8[2 + 8]] =
            nnz_cache[scan8[3 + 8]] = (sl->cbp & 0x4000) >> 12;

            nnz_cache[scan8[0 + 12]] =
            nnz_cache[scan8[1 + 12]] =
            nnz_cache[scan8[2 + 12]] =
            nnz_cache[scan8[3 + 12]] = (sl->cbp & 0x8000) >> 12;
        }
    }

    return 0;
}

static void loop_filter(const H264Context *h, H264SliceContext *sl, int start_x, int end_x)
{
    uint8_t *dest_y, *dest_cb, *dest_cr;
    int linesize, uvlinesize, mb_x, mb_y;
    const int end_mb_y       = sl->mb_y + FRAME_MBAFF(h);
    const int old_slice_type = sl->slice_type;
    const int pixel_shift    = h->pixel_shift;
    const int block_h        = 16 >> h->chroma_y_shift;

    if (sl->deblocking_filter) {
        for (mb_x = start_x; mb_x < end_x; mb_x++)
            for (mb_y = end_mb_y - FRAME_MBAFF(h); mb_y <= end_mb_y; mb_y++) {
                int mb_xy, mb_type;
                mb_xy         = sl->mb_xy = mb_x + mb_y * h->mb_stride;
                sl->slice_num = h->slice_table[mb_xy];
                mb_type       = h->cur_pic.mb_type[mb_xy];
                sl->list_count = h->list_counts[mb_xy];

                if (FRAME_MBAFF(h))
                    sl->mb_mbaff               =
                    sl->mb_field_decoding_flag = !!IS_INTERLACED(mb_type);

                sl->mb_x = mb_x;
                sl->mb_y = mb_y;
                dest_y  = h->cur_pic.f->data[0] +
                          ((mb_x << pixel_shift) + mb_y * sl->linesize) * 16;
                dest_cb = h->cur_pic.f->data[1] +
                          (mb_x << pixel_shift) * (8 << CHROMA444(h)) +
                          mb_y * sl->uvlinesize * block_h;
                dest_cr = h->cur_pic.f->data[2] +
                          (mb_x << pixel_shift) * (8 << CHROMA444(h)) +
                          mb_y * sl->uvlinesize * block_h;
                // FIXME simplify above

                if (MB_FIELD(sl)) {
                    linesize   = sl->mb_linesize   = sl->linesize   * 2;
                    uvlinesize = sl->mb_uvlinesize = sl->uvlinesize * 2;
                    if (mb_y & 1) { // FIXME move out of this function?
                        dest_y  -= sl->linesize   * 15;
                        dest_cb -= sl->uvlinesize * (block_h - 1);
                        dest_cr -= sl->uvlinesize * (block_h - 1);
                    }
                } else {
                    linesize   = sl->mb_linesize   = sl->linesize;
                    uvlinesize = sl->mb_uvlinesize = sl->uvlinesize;
                }
                backup_mb_border(h, sl, dest_y, dest_cb, dest_cr, linesize,
                                 uvlinesize, 0);
                if (fill_filter_caches(h, sl, mb_type))
                    continue;
                sl->chroma_qp[0] = get_chroma_qp(h, 0, h->cur_pic.qscale_table[mb_xy]);
                sl->chroma_qp[1] = get_chroma_qp(h, 1, h->cur_pic.qscale_table[mb_xy]);

                if (FRAME_MBAFF(h)) {
                    ff_h264_filter_mb(h, sl, mb_x, mb_y, dest_y, dest_cb, dest_cr,
                                      linesize, uvlinesize);
                } else {
                    ff_h264_filter_mb_fast(h, sl, mb_x, mb_y, dest_y, dest_cb,
                                           dest_cr, linesize, uvlinesize);
                }
            }
    }
    sl->slice_type  = old_slice_type;
    sl->mb_x         = end_x;
    sl->mb_y         = end_mb_y - FRAME_MBAFF(h);
    sl->chroma_qp[0] = get_chroma_qp(h, 0, sl->qscale);
    sl->chroma_qp[1] = get_chroma_qp(h, 1, sl->qscale);
}

static void predict_field_decoding_flag(const H264Context *h, H264SliceContext *sl)
{
    const int mb_xy = sl->mb_x + sl->mb_y * h->mb_stride;
    int mb_type     = (h->slice_table[mb_xy - 1] == sl->slice_num) ?
                      h->cur_pic.mb_type[mb_xy - 1] :
                      (h->slice_table[mb_xy - h->mb_stride] == sl->slice_num) ?
                      h->cur_pic.mb_type[mb_xy - h->mb_stride] : 0;
    sl->mb_mbaff    = sl->mb_field_decoding_flag = IS_INTERLACED(mb_type) ? 1 : 0;
}

/**
 * Draw edges and report progress for the last MB row.
 */
static void decode_finish_row(const H264Context *h, H264SliceContext *sl)
{
    int top            = 16 * (sl->mb_y      >> FIELD_PICTURE(h));
    int pic_height     = 16 *  h->mb_height >> FIELD_PICTURE(h);
    int height         =  16      << FRAME_MBAFF(h);
    int deblock_border = (16 + 4) << FRAME_MBAFF(h);

    if (sl->deblocking_filter) {
        if ((top + height) >= pic_height)
            height += deblock_border;
        top -= deblock_border;
    }

    if (top >= pic_height || (top + height) < 0)
        return;

    height = FFMIN(height, pic_height - top);
    if (top < 0) {
        height = top + height;
        top    = 0;
    }

    ff_h264_draw_horiz_band(h, sl, top, height);

    if (h->droppable || sl->h264->slice_ctx[0].er.error_occurred)
        return;

    ff_thread_report_progress(&h->cur_pic_ptr->tf, top + height - 1,
                              h->picture_structure == PICT_BOTTOM_FIELD);
}

static void er_add_slice(H264SliceContext *sl,
                         int startx, int starty,
                         int endx, int endy, int status)
{
    if (!sl->h264->enable_er)
        return;

    if (CONFIG_ERROR_RESILIENCE) {
        ERContext *er = &sl->h264->slice_ctx[0].er;

        ff_er_add_slice(er, startx, starty, endx, endy, status);
    }
}

static int decode_slice(struct AVCodecContext *avctx, void *arg)
{
    H264SliceContext *sl = arg;
    const H264Context *h = sl->h264;
    int lf_x_start = sl->mb_x;
    int ret;

    sl->linesize   = h->cur_pic_ptr->f->linesize[0];
    sl->uvlinesize = h->cur_pic_ptr->f->linesize[1];

    ret = alloc_scratch_buffers(sl, sl->linesize);
    if (ret < 0)
        return ret;

    sl->mb_skip_run = -1;

    av_assert0(h->block_offset[15] == (4 * ((scan8[15] - scan8[0]) & 7) << h->pixel_shift) + 4 * sl->linesize * ((scan8[15] - scan8[0]) >> 3));

    sl->is_complex = FRAME_MBAFF(h) || h->picture_structure != PICT_FRAME ||
                     avctx->codec_id != AV_CODEC_ID_H264 ||
                     (CONFIG_GRAY && (h->flags & CODEC_FLAG_GRAY));

    if (!(h->avctx->active_thread_type & FF_THREAD_SLICE) && h->picture_structure == PICT_FRAME && h->slice_ctx[0].er.error_status_table) {
        const int start_i  = av_clip(sl->resync_mb_x + sl->resync_mb_y * h->mb_width, 0, h->mb_num - 1);
        if (start_i) {
            int prev_status = h->slice_ctx[0].er.error_status_table[h->slice_ctx[0].er.mb_index2xy[start_i - 1]];
            prev_status &= ~ VP_START;
            if (prev_status != (ER_MV_END | ER_DC_END | ER_AC_END))
                h->slice_ctx[0].er.error_occurred = 1;
        }
    }

    if (h->pps.cabac) {
        /* realign */
        align_get_bits(&sl->gb);

        /* init cabac */
        ff_init_cabac_decoder(&sl->cabac,
                              sl->gb.buffer + get_bits_count(&sl->gb) / 8,
                              (get_bits_left(&sl->gb) + 7) / 8);

        ff_h264_init_cabac_states(h, sl);

        for (;;) {
            // START_TIMER
            int ret, eos;

<<<<<<< HEAD
            if (sl->mb_x + sl->mb_y * h->mb_width >= sl->mb_index_end) {
                av_log(h->avctx, AV_LOG_ERROR, "Slice overlaps next at %d\n",
                       sl->mb_index_end);
                er_add_slice(sl, sl->resync_mb_x, sl->resync_mb_y, sl->mb_x,
                             sl->mb_y, ER_MB_ERROR);
=======
            if (sl->mb_x + sl->mb_y * h->mb_width >= sl->next_slice_idx) {
                av_log(h->avctx, AV_LOG_ERROR, "Slice overlaps with next at %d\n",
                       sl->next_slice_idx);
>>>>>>> e49e0f58
                return AVERROR_INVALIDDATA;
            }

            ret = ff_h264_decode_mb_cabac(h, sl);
            // STOP_TIMER("decode_mb_cabac")

            if (ret >= 0)
                ff_h264_hl_decode_mb(h, sl);

            // FIXME optimal? or let mb_decode decode 16x32 ?
            if (ret >= 0 && FRAME_MBAFF(h)) {
                sl->mb_y++;

                ret = ff_h264_decode_mb_cabac(h, sl);

                if (ret >= 0)
                    ff_h264_hl_decode_mb(h, sl);
                sl->mb_y--;
            }
            eos = get_cabac_terminate(&sl->cabac);

            if ((h->workaround_bugs & FF_BUG_TRUNCATED) &&
                sl->cabac.bytestream > sl->cabac.bytestream_end + 2) {
                er_add_slice(sl, sl->resync_mb_x, sl->resync_mb_y, sl->mb_x - 1,
                             sl->mb_y, ER_MB_END);
                if (sl->mb_x >= lf_x_start)
                    loop_filter(h, sl, lf_x_start, sl->mb_x + 1);
                return 0;
            }
            if (sl->cabac.bytestream > sl->cabac.bytestream_end + 2 )
                av_log(h->avctx, AV_LOG_DEBUG, "bytestream overread %"PTRDIFF_SPECIFIER"\n", sl->cabac.bytestream_end - sl->cabac.bytestream);
            if (ret < 0 || sl->cabac.bytestream > sl->cabac.bytestream_end + 4) {
                av_log(h->avctx, AV_LOG_ERROR,
                       "error while decoding MB %d %d, bytestream %"PTRDIFF_SPECIFIER"\n",
                       sl->mb_x, sl->mb_y,
                       sl->cabac.bytestream_end - sl->cabac.bytestream);
                er_add_slice(sl, sl->resync_mb_x, sl->resync_mb_y, sl->mb_x,
                             sl->mb_y, ER_MB_ERROR);
                return AVERROR_INVALIDDATA;
            }

            if (++sl->mb_x >= h->mb_width) {
                loop_filter(h, sl, lf_x_start, sl->mb_x);
                sl->mb_x = lf_x_start = 0;
                decode_finish_row(h, sl);
                ++sl->mb_y;
                if (FIELD_OR_MBAFF_PICTURE(h)) {
                    ++sl->mb_y;
                    if (FRAME_MBAFF(h) && sl->mb_y < h->mb_height)
                        predict_field_decoding_flag(h, sl);
                }
            }

            if (eos || sl->mb_y >= h->mb_height) {
                ff_tlog(h->avctx, "slice end %d %d\n",
                        get_bits_count(&sl->gb), sl->gb.size_in_bits);
                er_add_slice(sl, sl->resync_mb_x, sl->resync_mb_y, sl->mb_x - 1,
                             sl->mb_y, ER_MB_END);
                if (sl->mb_x > lf_x_start)
                    loop_filter(h, sl, lf_x_start, sl->mb_x);
                return 0;
            }
        }
    } else {
        for (;;) {
            int ret;

<<<<<<< HEAD
            if (sl->mb_x + sl->mb_y * h->mb_width >= sl->mb_index_end) {
                av_log(h->avctx, AV_LOG_ERROR, "Slice overlaps next at %d\n",
                       sl->mb_index_end);
                er_add_slice(sl, sl->resync_mb_x, sl->resync_mb_y, sl->mb_x,
                             sl->mb_y, ER_MB_ERROR);
=======
            if (sl->mb_x + sl->mb_y * h->mb_width >= sl->next_slice_idx) {
                av_log(h->avctx, AV_LOG_ERROR, "Slice overlaps with next at %d\n",
                       sl->next_slice_idx);
>>>>>>> e49e0f58
                return AVERROR_INVALIDDATA;
            }

            ret = ff_h264_decode_mb_cavlc(h, sl);

            if (ret >= 0)
                ff_h264_hl_decode_mb(h, sl);

            // FIXME optimal? or let mb_decode decode 16x32 ?
            if (ret >= 0 && FRAME_MBAFF(h)) {
                sl->mb_y++;
                ret = ff_h264_decode_mb_cavlc(h, sl);

                if (ret >= 0)
                    ff_h264_hl_decode_mb(h, sl);
                sl->mb_y--;
            }

            if (ret < 0) {
                av_log(h->avctx, AV_LOG_ERROR,
                       "error while decoding MB %d %d\n", sl->mb_x, sl->mb_y);
                er_add_slice(sl, sl->resync_mb_x, sl->resync_mb_y, sl->mb_x,
                             sl->mb_y, ER_MB_ERROR);
                return ret;
            }

            if (++sl->mb_x >= h->mb_width) {
                loop_filter(h, sl, lf_x_start, sl->mb_x);
                sl->mb_x = lf_x_start = 0;
                decode_finish_row(h, sl);
                ++sl->mb_y;
                if (FIELD_OR_MBAFF_PICTURE(h)) {
                    ++sl->mb_y;
                    if (FRAME_MBAFF(h) && sl->mb_y < h->mb_height)
                        predict_field_decoding_flag(h, sl);
                }
                if (sl->mb_y >= h->mb_height) {
                    ff_tlog(h->avctx, "slice end %d %d\n",
                            get_bits_count(&sl->gb), sl->gb.size_in_bits);

                    if (   get_bits_left(&sl->gb) == 0
                        || get_bits_left(&sl->gb) > 0 && !(h->avctx->err_recognition & AV_EF_AGGRESSIVE)) {
                        er_add_slice(sl, sl->resync_mb_x, sl->resync_mb_y,
                                     sl->mb_x - 1, sl->mb_y, ER_MB_END);

                        return 0;
                    } else {
                        er_add_slice(sl, sl->resync_mb_x, sl->resync_mb_y,
                                     sl->mb_x, sl->mb_y, ER_MB_END);

                        return AVERROR_INVALIDDATA;
                    }
                }
            }

            if (get_bits_left(&sl->gb) <= 0 && sl->mb_skip_run <= 0) {
                ff_tlog(h->avctx, "slice end %d %d\n",
                        get_bits_count(&sl->gb), sl->gb.size_in_bits);

                if (get_bits_left(&sl->gb) == 0) {
                    er_add_slice(sl, sl->resync_mb_x, sl->resync_mb_y,
                                 sl->mb_x - 1, sl->mb_y, ER_MB_END);
                    if (sl->mb_x > lf_x_start)
                        loop_filter(h, sl, lf_x_start, sl->mb_x);

                    return 0;
                } else {
                    er_add_slice(sl, sl->resync_mb_x, sl->resync_mb_y, sl->mb_x,
                                 sl->mb_y, ER_MB_ERROR);

                    return AVERROR_INVALIDDATA;
                }
            }
        }
    }
}

/**
 * Call decode_slice() for each context.
 *
 * @param h h264 master context
 * @param context_count number of contexts to execute
 */
int ff_h264_execute_decode_slices(H264Context *h, unsigned context_count)
{
    AVCodecContext *const avctx = h->avctx;
    H264SliceContext *sl;
    int i, j;

    av_assert0(context_count && h->slice_ctx[context_count - 1].mb_y < h->mb_height);

    h->slice_ctx[0].mb_index_end = INT_MAX;

    if (h->avctx->hwaccel ||
        h->avctx->codec->capabilities & CODEC_CAP_HWACCEL_VDPAU)
        return 0;
    if (context_count == 1) {
        int ret;

        h->slice_ctx[0].next_slice_idx = h->mb_width * h->mb_height;

        ret = decode_slice(avctx, &h->slice_ctx[0]);
        h->mb_y = h->slice_ctx[0].mb_y;
        return ret;
    } else {
<<<<<<< HEAD
        int j, mb_index;
        av_assert0(context_count > 0);
        for (i = 0; i < context_count; i++) {
            int mb_index_end = h->mb_width * h->mb_height;
            sl                 = &h->slice_ctx[i];
            mb_index = sl->resync_mb_x + sl->resync_mb_y * h->mb_width;
            if (CONFIG_ERROR_RESILIENCE) {
                sl->er.error_count = 0;
            }
            for (j = 0; j < context_count; j++) {
                H264SliceContext *sl2 = &h->slice_ctx[j];
                int mb_index2 = sl2->resync_mb_x + sl2->resync_mb_y * h->mb_width;

                if (i==j || mb_index > mb_index2)
                    continue;
                mb_index_end = FFMIN(mb_index_end, mb_index2);
            }
            sl->mb_index_end = mb_index_end;
=======
        for (i = 0; i < context_count; i++) {
            int next_slice_idx = h->mb_width * h->mb_height;
            int slice_idx;

            sl                 = &h->slice_ctx[i];
            sl->er.error_count = 0;

            /* make sure none of those slices overlap */
            slice_idx = sl->mb_y * h->mb_width + sl->mb_x;
            for (j = 0; j < context_count; j++) {
                H264SliceContext *sl2 = &h->slice_ctx[j];
                int        slice_idx2 = sl2->mb_y * h->mb_width + sl2->mb_x;

                if (i == j || slice_idx2 < slice_idx)
                    continue;
                next_slice_idx = FFMIN(next_slice_idx, slice_idx2);
            }
            sl->next_slice_idx = next_slice_idx;
>>>>>>> e49e0f58
        }

        avctx->execute(avctx, decode_slice, h->slice_ctx,
                       NULL, context_count, sizeof(h->slice_ctx[0]));

        /* pull back stuff from slices to master context */
        sl                   = &h->slice_ctx[context_count - 1];
        h->mb_y              = sl->mb_y;
        if (CONFIG_ERROR_RESILIENCE) {
            for (i = 1; i < context_count; i++)
                h->slice_ctx[0].er.error_count += h->slice_ctx[i].er.error_count;
        }
    }

    return 0;
}<|MERGE_RESOLUTION|>--- conflicted
+++ resolved
@@ -2321,18 +2321,11 @@
         for (;;) {
             // START_TIMER
             int ret, eos;
-
-<<<<<<< HEAD
-            if (sl->mb_x + sl->mb_y * h->mb_width >= sl->mb_index_end) {
-                av_log(h->avctx, AV_LOG_ERROR, "Slice overlaps next at %d\n",
-                       sl->mb_index_end);
-                er_add_slice(sl, sl->resync_mb_x, sl->resync_mb_y, sl->mb_x,
-                             sl->mb_y, ER_MB_ERROR);
-=======
             if (sl->mb_x + sl->mb_y * h->mb_width >= sl->next_slice_idx) {
                 av_log(h->avctx, AV_LOG_ERROR, "Slice overlaps with next at %d\n",
                        sl->next_slice_idx);
->>>>>>> e49e0f58
+                er_add_slice(sl, sl->resync_mb_x, sl->resync_mb_y, sl->mb_x,
+                             sl->mb_y, ER_MB_ERROR);
                 return AVERROR_INVALIDDATA;
             }
 
@@ -2400,17 +2393,11 @@
         for (;;) {
             int ret;
 
-<<<<<<< HEAD
-            if (sl->mb_x + sl->mb_y * h->mb_width >= sl->mb_index_end) {
-                av_log(h->avctx, AV_LOG_ERROR, "Slice overlaps next at %d\n",
-                       sl->mb_index_end);
-                er_add_slice(sl, sl->resync_mb_x, sl->resync_mb_y, sl->mb_x,
-                             sl->mb_y, ER_MB_ERROR);
-=======
             if (sl->mb_x + sl->mb_y * h->mb_width >= sl->next_slice_idx) {
                 av_log(h->avctx, AV_LOG_ERROR, "Slice overlaps with next at %d\n",
                        sl->next_slice_idx);
->>>>>>> e49e0f58
+                er_add_slice(sl, sl->resync_mb_x, sl->resync_mb_y, sl->mb_x,
+                             sl->mb_y, ER_MB_ERROR);
                 return AVERROR_INVALIDDATA;
             }
 
@@ -2502,7 +2489,7 @@
 
     av_assert0(context_count && h->slice_ctx[context_count - 1].mb_y < h->mb_height);
 
-    h->slice_ctx[0].mb_index_end = INT_MAX;
+    h->slice_ctx[0].next_slice_idx = INT_MAX;
 
     if (h->avctx->hwaccel ||
         h->avctx->codec->capabilities & CODEC_CAP_HWACCEL_VDPAU)
@@ -2516,32 +2503,15 @@
         h->mb_y = h->slice_ctx[0].mb_y;
         return ret;
     } else {
-<<<<<<< HEAD
-        int j, mb_index;
         av_assert0(context_count > 0);
-        for (i = 0; i < context_count; i++) {
-            int mb_index_end = h->mb_width * h->mb_height;
-            sl                 = &h->slice_ctx[i];
-            mb_index = sl->resync_mb_x + sl->resync_mb_y * h->mb_width;
-            if (CONFIG_ERROR_RESILIENCE) {
-                sl->er.error_count = 0;
-            }
-            for (j = 0; j < context_count; j++) {
-                H264SliceContext *sl2 = &h->slice_ctx[j];
-                int mb_index2 = sl2->resync_mb_x + sl2->resync_mb_y * h->mb_width;
-
-                if (i==j || mb_index > mb_index2)
-                    continue;
-                mb_index_end = FFMIN(mb_index_end, mb_index2);
-            }
-            sl->mb_index_end = mb_index_end;
-=======
         for (i = 0; i < context_count; i++) {
             int next_slice_idx = h->mb_width * h->mb_height;
             int slice_idx;
 
             sl                 = &h->slice_ctx[i];
-            sl->er.error_count = 0;
+            if (CONFIG_ERROR_RESILIENCE) {
+                sl->er.error_count = 0;
+            }
 
             /* make sure none of those slices overlap */
             slice_idx = sl->mb_y * h->mb_width + sl->mb_x;
@@ -2554,7 +2524,6 @@
                 next_slice_idx = FFMIN(next_slice_idx, slice_idx2);
             }
             sl->next_slice_idx = next_slice_idx;
->>>>>>> e49e0f58
         }
 
         avctx->execute(avctx, decode_slice, h->slice_ctx,
