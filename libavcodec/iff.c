/*
 * IFF ACBM/DEEP/ILBM/PBM bitmap decoder
 * Copyright (c) 2010 Peter Ross <pross@xvid.org>
 * Copyright (c) 2010 Sebastian Vater <cdgs.basty@googlemail.com>
 *
 * This file is part of FFmpeg.
 *
 * FFmpeg is free software; you can redistribute it and/or
 * modify it under the terms of the GNU Lesser General Public
 * License as published by the Free Software Foundation; either
 * version 2.1 of the License, or (at your option) any later version.
 *
 * FFmpeg is distributed in the hope that it will be useful,
 * but WITHOUT ANY WARRANTY; without even the implied warranty of
 * MERCHANTABILITY or FITNESS FOR A PARTICULAR PURPOSE.  See the GNU
 * Lesser General Public License for more details.
 *
 * You should have received a copy of the GNU Lesser General Public
 * License along with FFmpeg; if not, write to the Free Software
 * Foundation, Inc., 51 Franklin Street, Fifth Floor, Boston, MA 02110-1301 USA
 */

/**
 * @file
 * IFF ACBM/DEEP/ILBM/PBM bitmap decoder
 */

#include <stdint.h>

#include "libavutil/imgutils.h"
#include "bytestream.h"
#include "avcodec.h"
#include "get_bits.h"
#include "internal.h"

<<<<<<< HEAD
// TODO: masking bits
typedef enum {
    MASK_NONE,
    MASK_HAS_MASK,
    MASK_HAS_TRANSPARENT_COLOR,
    MASK_LASSO
} mask_type;

typedef struct {
=======
typedef struct IffContext {
>>>>>>> 7f9f771e
    AVFrame *frame;
    int planesize;
    uint8_t * planebuf;
    uint8_t * ham_buf;      ///< temporary buffer for planar to chunky conversation
    uint32_t *ham_palbuf;   ///< HAM decode table
    uint32_t *mask_buf;     ///< temporary buffer for palette indices
    uint32_t *mask_palbuf;  ///< masking palette table
    unsigned  compression;  ///< delta compression method used
    unsigned  bpp;          ///< bits per plane to decode (differs from bits_per_coded_sample if HAM)
    unsigned  ham;          ///< 0 if non-HAM or number of hold bits (6 for bpp > 6, 4 otherwise)
    unsigned  flags;        ///< 1 for EHB, 0 is no extra half darkening
    unsigned  transparency; ///< TODO: transparency color index in palette
    unsigned  masking;      ///< TODO: masking method used
    int init; // 1 if buffer and palette data already initialized, 0 otherwise
    int16_t   tvdc[16];     ///< TVDC lookup table
} IffContext;

#define LUT8_PART(plane, v)                             \
    AV_LE2NE64C(UINT64_C(0x0000000)<<32 | v) << plane,  \
    AV_LE2NE64C(UINT64_C(0x1000000)<<32 | v) << plane,  \
    AV_LE2NE64C(UINT64_C(0x0010000)<<32 | v) << plane,  \
    AV_LE2NE64C(UINT64_C(0x1010000)<<32 | v) << plane,  \
    AV_LE2NE64C(UINT64_C(0x0000100)<<32 | v) << plane,  \
    AV_LE2NE64C(UINT64_C(0x1000100)<<32 | v) << plane,  \
    AV_LE2NE64C(UINT64_C(0x0010100)<<32 | v) << plane,  \
    AV_LE2NE64C(UINT64_C(0x1010100)<<32 | v) << plane,  \
    AV_LE2NE64C(UINT64_C(0x0000001)<<32 | v) << plane,  \
    AV_LE2NE64C(UINT64_C(0x1000001)<<32 | v) << plane,  \
    AV_LE2NE64C(UINT64_C(0x0010001)<<32 | v) << plane,  \
    AV_LE2NE64C(UINT64_C(0x1010001)<<32 | v) << plane,  \
    AV_LE2NE64C(UINT64_C(0x0000101)<<32 | v) << plane,  \
    AV_LE2NE64C(UINT64_C(0x1000101)<<32 | v) << plane,  \
    AV_LE2NE64C(UINT64_C(0x0010101)<<32 | v) << plane,  \
    AV_LE2NE64C(UINT64_C(0x1010101)<<32 | v) << plane

#define LUT8(plane) {                           \
    LUT8_PART(plane, 0x0000000),                \
    LUT8_PART(plane, 0x1000000),                \
    LUT8_PART(plane, 0x0010000),                \
    LUT8_PART(plane, 0x1010000),                \
    LUT8_PART(plane, 0x0000100),                \
    LUT8_PART(plane, 0x1000100),                \
    LUT8_PART(plane, 0x0010100),                \
    LUT8_PART(plane, 0x1010100),                \
    LUT8_PART(plane, 0x0000001),                \
    LUT8_PART(plane, 0x1000001),                \
    LUT8_PART(plane, 0x0010001),                \
    LUT8_PART(plane, 0x1010001),                \
    LUT8_PART(plane, 0x0000101),                \
    LUT8_PART(plane, 0x1000101),                \
    LUT8_PART(plane, 0x0010101),                \
    LUT8_PART(plane, 0x1010101),                \
}

// 8 planes * 8-bit mask
static const uint64_t plane8_lut[8][256] = {
    LUT8(0), LUT8(1), LUT8(2), LUT8(3),
    LUT8(4), LUT8(5), LUT8(6), LUT8(7),
};

#define LUT32(plane) {                                \
             0,          0,          0,          0,   \
             0,          0,          0, 1 << plane,   \
             0,          0, 1 << plane,          0,   \
             0,          0, 1 << plane, 1 << plane,   \
             0, 1 << plane,          0,          0,   \
             0, 1 << plane,          0, 1 << plane,   \
             0, 1 << plane, 1 << plane,          0,   \
             0, 1 << plane, 1 << plane, 1 << plane,   \
    1 << plane,          0,          0,          0,   \
    1 << plane,          0,          0, 1 << plane,   \
    1 << plane,          0, 1 << plane,          0,   \
    1 << plane,          0, 1 << plane, 1 << plane,   \
    1 << plane, 1 << plane,          0,          0,   \
    1 << plane, 1 << plane,          0, 1 << plane,   \
    1 << plane, 1 << plane, 1 << plane,          0,   \
    1 << plane, 1 << plane, 1 << plane, 1 << plane,   \
}

// 32 planes * 4-bit mask * 4 lookup tables each
static const uint32_t plane32_lut[32][16*4] = {
    LUT32( 0), LUT32( 1), LUT32( 2), LUT32( 3),
    LUT32( 4), LUT32( 5), LUT32( 6), LUT32( 7),
    LUT32( 8), LUT32( 9), LUT32(10), LUT32(11),
    LUT32(12), LUT32(13), LUT32(14), LUT32(15),
    LUT32(16), LUT32(17), LUT32(18), LUT32(19),
    LUT32(20), LUT32(21), LUT32(22), LUT32(23),
    LUT32(24), LUT32(25), LUT32(26), LUT32(27),
    LUT32(28), LUT32(29), LUT32(30), LUT32(31),
};

// Gray to RGB, required for palette table of grayscale images with bpp < 8
static av_always_inline uint32_t gray2rgb(const uint32_t x) {
    return x << 16 | x << 8 | x;
}

/**
 * Convert CMAP buffer (stored in extradata) to lavc palette format
 */
static int cmap_read_palette(AVCodecContext *avctx, uint32_t *pal)
{
    IffContext *s = avctx->priv_data;
    int count, i;
    const uint8_t *const palette = avctx->extradata + AV_RB16(avctx->extradata);
    int palette_size = avctx->extradata_size - AV_RB16(avctx->extradata);

    if (avctx->bits_per_coded_sample > 8) {
        av_log(avctx, AV_LOG_ERROR, "bits_per_coded_sample > 8 not supported\n");
        return AVERROR_INVALIDDATA;
    }

    count = 1 << avctx->bits_per_coded_sample;
    // If extradata is smaller than actually needed, fill the remaining with black.
    count = FFMIN(palette_size / 3, count);
    if (count) {
        for (i = 0; i < count; i++)
            pal[i] = 0xFF000000 | AV_RB24(palette + i*3);
        if (s->flags && count >= 32) { // EHB
            for (i = 0; i < 32; i++)
                pal[i + 32] = 0xFF000000 | (AV_RB24(palette + i*3) & 0xFEFEFE) >> 1;
            count = FFMAX(count, 64);
        }
    } else { // Create gray-scale color palette for bps < 8
        count = 1 << avctx->bits_per_coded_sample;

        for (i = 0; i < count; i++)
            pal[i] = 0xFF000000 | gray2rgb((i * 255) >> avctx->bits_per_coded_sample);
    }
    if (s->masking == MASK_HAS_MASK) {
        memcpy(pal + (1 << avctx->bits_per_coded_sample), pal, count * 4);
        for (i = 0; i < count; i++)
            pal[i] &= 0xFFFFFF;
    } else if (s->masking == MASK_HAS_TRANSPARENT_COLOR &&
        s->transparency < 1 << avctx->bits_per_coded_sample)
        pal[s->transparency] &= 0xFFFFFF;
    return 0;
}

/**
 * Extracts the IFF extra context and updates internal
 * decoder structures.
 *
 * @param avctx the AVCodecContext where to extract extra context to
 * @param avpkt the AVPacket to extract extra context from or NULL to use avctx
 * @return >= 0 in case of success, a negative error code otherwise
 */
static int extract_header(AVCodecContext *const avctx,
                          const AVPacket *const avpkt) {
    const uint8_t *buf;
    unsigned buf_size;
    IffContext *s = avctx->priv_data;
    int i, palette_size;

    if (avctx->extradata_size < 2) {
        av_log(avctx, AV_LOG_ERROR, "not enough extradata\n");
        return AVERROR_INVALIDDATA;
    }
    palette_size = avctx->extradata_size - AV_RB16(avctx->extradata);

    if (avpkt) {
        int image_size;
        if (avpkt->size < 2)
            return AVERROR_INVALIDDATA;
        image_size = avpkt->size - AV_RB16(avpkt->data);
        buf = avpkt->data;
        buf_size = bytestream_get_be16(&buf);
        if (buf_size <= 1 || image_size <= 1) {
            av_log(avctx, AV_LOG_ERROR,
                   "Invalid image size received: %u -> image data offset: %d\n",
                   buf_size, image_size);
            return AVERROR_INVALIDDATA;
        }
    } else {
        buf = avctx->extradata;
        buf_size = bytestream_get_be16(&buf);
        if (buf_size <= 1 || palette_size < 0) {
            av_log(avctx, AV_LOG_ERROR,
                   "Invalid palette size received: %u -> palette data offset: %d\n",
                   buf_size, palette_size);
            return AVERROR_INVALIDDATA;
        }
    }

    if (buf_size >= 41) {
        s->compression  = bytestream_get_byte(&buf);
        s->bpp          = bytestream_get_byte(&buf);
        s->ham          = bytestream_get_byte(&buf);
        s->flags        = bytestream_get_byte(&buf);
        s->transparency = bytestream_get_be16(&buf);
        s->masking      = bytestream_get_byte(&buf);
        for (i = 0; i < 16; i++)
            s->tvdc[i] = bytestream_get_be16(&buf);

        if (s->masking == MASK_HAS_MASK) {
            if (s->bpp >= 8 && !s->ham) {
                avctx->pix_fmt = AV_PIX_FMT_RGB32;
                av_freep(&s->mask_buf);
                av_freep(&s->mask_palbuf);
                s->mask_buf = av_malloc((s->planesize * 32) + FF_INPUT_BUFFER_PADDING_SIZE);
                if (!s->mask_buf)
                    return AVERROR(ENOMEM);
                if (s->bpp > 16) {
                    av_log(avctx, AV_LOG_ERROR, "bpp %d too large for palette\n", s->bpp);
                    av_freep(&s->mask_buf);
                    return AVERROR(ENOMEM);
                }
                s->mask_palbuf = av_malloc((2 << s->bpp) * sizeof(uint32_t) + FF_INPUT_BUFFER_PADDING_SIZE);
                if (!s->mask_palbuf) {
                    av_freep(&s->mask_buf);
                    return AVERROR(ENOMEM);
                }
            }
            s->bpp++;
        } else if (s->masking != MASK_NONE && s->masking != MASK_HAS_TRANSPARENT_COLOR) {
            av_log(avctx, AV_LOG_ERROR, "Masking not supported\n");
            return AVERROR_PATCHWELCOME;
        }
        if (!s->bpp || s->bpp > 32) {
            av_log(avctx, AV_LOG_ERROR, "Invalid number of bitplanes: %u\n", s->bpp);
            return AVERROR_INVALIDDATA;
        } else if (s->ham >= 8) {
            av_log(avctx, AV_LOG_ERROR, "Invalid number of hold bits for HAM: %u\n", s->ham);
            return AVERROR_INVALIDDATA;
        }

        av_freep(&s->ham_buf);
        av_freep(&s->ham_palbuf);

        if (s->ham) {
            int i, count = FFMIN(palette_size / 3, 1 << s->ham);
            int ham_count;
            const uint8_t *const palette = avctx->extradata + AV_RB16(avctx->extradata);

            s->ham_buf = av_malloc((s->planesize * 8) + FF_INPUT_BUFFER_PADDING_SIZE);
            if (!s->ham_buf)
                return AVERROR(ENOMEM);

            ham_count = 8 * (1 << s->ham);
            s->ham_palbuf = av_malloc((ham_count << !!(s->masking == MASK_HAS_MASK)) * sizeof (uint32_t) + FF_INPUT_BUFFER_PADDING_SIZE);
            if (!s->ham_palbuf) {
                av_freep(&s->ham_buf);
                return AVERROR(ENOMEM);
            }

            if (count) { // HAM with color palette attached
                // prefill with black and palette and set HAM take direct value mask to zero
                memset(s->ham_palbuf, 0, (1 << s->ham) * 2 * sizeof (uint32_t));
                for (i=0; i < count; i++) {
                    s->ham_palbuf[i*2+1] = 0xFF000000 | AV_RL24(palette + i*3);
                }
                count = 1 << s->ham;
            } else { // HAM with grayscale color palette
                count = 1 << s->ham;
                for (i=0; i < count; i++) {
                    s->ham_palbuf[i*2]   = 0xFF000000; // take direct color value from palette
                    s->ham_palbuf[i*2+1] = 0xFF000000 | av_le2ne32(gray2rgb((i * 255) >> s->ham));
                }
            }
            for (i=0; i < count; i++) {
                uint32_t tmp = i << (8 - s->ham);
                tmp |= tmp >> s->ham;
                s->ham_palbuf[(i+count)*2]     = 0xFF00FFFF; // just modify blue color component
                s->ham_palbuf[(i+count*2)*2]   = 0xFFFFFF00; // just modify red color component
                s->ham_palbuf[(i+count*3)*2]   = 0xFFFF00FF; // just modify green color component
                s->ham_palbuf[(i+count)*2+1]   = 0xFF000000 | tmp << 16;
                s->ham_palbuf[(i+count*2)*2+1] = 0xFF000000 | tmp;
                s->ham_palbuf[(i+count*3)*2+1] = 0xFF000000 | tmp << 8;
            }
            if (s->masking == MASK_HAS_MASK) {
                for (i = 0; i < ham_count; i++)
                    s->ham_palbuf[(1 << s->bpp) + i] = s->ham_palbuf[i] | 0xFF000000;
            }
        }
    }

    return 0;
}

static av_cold int decode_end(AVCodecContext *avctx)
{
    IffContext *s = avctx->priv_data;
    av_frame_free(&s->frame);
    av_freep(&s->planebuf);
    av_freep(&s->ham_buf);
    av_freep(&s->ham_palbuf);
    return 0;
}

static av_cold int decode_init(AVCodecContext *avctx)
{
    IffContext *s = avctx->priv_data;
    int err;

    if (avctx->bits_per_coded_sample <= 8) {
        int palette_size;

        if (avctx->extradata_size >= 2)
            palette_size = avctx->extradata_size - AV_RB16(avctx->extradata);
        else
            palette_size = 0;
        avctx->pix_fmt = (avctx->bits_per_coded_sample < 8) ||
                         (avctx->extradata_size >= 2 && palette_size) ? AV_PIX_FMT_PAL8 : AV_PIX_FMT_GRAY8;
    } else if (avctx->bits_per_coded_sample <= 32) {
        if (avctx->codec_tag == MKTAG('R', 'G', 'B', '8')) {
            avctx->pix_fmt = AV_PIX_FMT_RGB32;
        } else if (avctx->codec_tag == MKTAG('R', 'G', 'B', 'N')) {
            avctx->pix_fmt = AV_PIX_FMT_RGB444;
        } else if (avctx->codec_tag != MKTAG('D', 'E', 'E', 'P')) {
            if (avctx->bits_per_coded_sample == 24) {
                avctx->pix_fmt = AV_PIX_FMT_0BGR32;
            } else if (avctx->bits_per_coded_sample == 32) {
                avctx->pix_fmt = AV_PIX_FMT_BGR32;
            } else {
                avpriv_request_sample(avctx, "unknown bits_per_coded_sample");
                return AVERROR_PATCHWELCOME;
            }
        }
    } else {
        return AVERROR_INVALIDDATA;
    }

    if ((err = av_image_check_size(avctx->width, avctx->height, 0, avctx)))
        return err;
    s->planesize = FFALIGN(avctx->width, 16) >> 3; // Align plane size in bits to word-boundary
    s->planebuf  = av_malloc(s->planesize + FF_INPUT_BUFFER_PADDING_SIZE);
    if (!s->planebuf)
        return AVERROR(ENOMEM);

    s->bpp = avctx->bits_per_coded_sample;
    s->frame = av_frame_alloc();
    if (!s->frame) {
        decode_end(avctx);
        return AVERROR(ENOMEM);
    }

    if ((err = extract_header(avctx, NULL)) < 0)
        return err;

    return 0;
}

/**
 * Decode interleaved plane buffer up to 8bpp
 * @param dst Destination buffer
 * @param buf Source buffer
 * @param buf_size
 * @param plane plane number to decode as
 */
static void decodeplane8(uint8_t *dst, const uint8_t *buf, int buf_size, int plane)
{
    const uint64_t *lut = plane8_lut[plane];
    if (plane >= 8) {
        av_log(NULL, AV_LOG_WARNING, "Ignoring extra planes beyond 8\n");
        return;
    }
    do {
        uint64_t v = AV_RN64A(dst) | lut[*buf++];
        AV_WN64A(dst, v);
        dst += 8;
    } while (--buf_size);
}

/**
 * Decode interleaved plane buffer up to 24bpp
 * @param dst Destination buffer
 * @param buf Source buffer
 * @param buf_size
 * @param plane plane number to decode as
 */
static void decodeplane32(uint32_t *dst, const uint8_t *buf, int buf_size, int plane)
{
    const uint32_t *lut = plane32_lut[plane];
    do {
        unsigned mask = (*buf >> 2) & ~3;
        dst[0] |= lut[mask++];
        dst[1] |= lut[mask++];
        dst[2] |= lut[mask++];
        dst[3] |= lut[mask];
        mask    = (*buf++ << 2) & 0x3F;
        dst[4] |= lut[mask++];
        dst[5] |= lut[mask++];
        dst[6] |= lut[mask++];
        dst[7] |= lut[mask];
        dst    += 8;
    } while (--buf_size);
}

#define DECODE_HAM_PLANE32(x)       \
    first       = buf[x] << 1;      \
    second      = buf[(x)+1] << 1;  \
    delta      &= pal[first++];     \
    delta      |= pal[first];       \
    dst[x]      = delta;            \
    delta      &= pal[second++];    \
    delta      |= pal[second];      \
    dst[(x)+1]  = delta

/**
 * Converts one line of HAM6/8-encoded chunky buffer to 24bpp.
 *
 * @param dst the destination 24bpp buffer
 * @param buf the source 8bpp chunky buffer
 * @param pal the HAM decode table
 * @param buf_size the plane size in bytes
 */
static void decode_ham_plane32(uint32_t *dst, const uint8_t  *buf,
                               const uint32_t *const pal, unsigned buf_size)
{
    uint32_t delta = pal[1]; /* first palette entry */
    do {
        uint32_t first, second;
        DECODE_HAM_PLANE32(0);
        DECODE_HAM_PLANE32(2);
        DECODE_HAM_PLANE32(4);
        DECODE_HAM_PLANE32(6);
        buf += 8;
        dst += 8;
    } while (--buf_size);
}

static void lookup_pal_indicies(uint32_t *dst, const uint32_t *buf,
                         const uint32_t *const pal, unsigned width)
{
    do {
        *dst++ = pal[*buf++];
    } while (--width);
}

/**
 * Decode one complete byterun1 encoded line.
 *
 * @param dst the destination buffer where to store decompressed bitstream
 * @param dst_size the destination plane size in bytes
 * @param buf the source byterun1 compressed bitstream
 * @param buf_end the EOF of source byterun1 compressed bitstream
 * @return number of consumed bytes in byterun1 compressed bitstream
 */
static int decode_byterun(uint8_t *dst, int dst_size,
                          const uint8_t *buf, const uint8_t *const buf_end)
{
    const uint8_t *const buf_start = buf;
    unsigned x;
    for (x = 0; x < dst_size && buf < buf_end;) {
        unsigned length;
        const int8_t value = *buf++;
        if (value >= 0) {
            length = FFMIN3(value + 1, dst_size - x, buf_end - buf);
            memcpy(dst + x, buf, length);
            buf += length;
        } else if (value > -128) {
            length = FFMIN(-value + 1, dst_size - x);
            memset(dst + x, *buf++, length);
        } else { // noop
            continue;
        }
        x += length;
    }
    if (x < dst_size) {
        av_log(NULL, AV_LOG_WARNING, "decode_byterun ended before plane size\n");
        memset(dst+x, 0, dst_size - x);
    }
    return buf - buf_start;
}

#define DECODE_RGBX_COMMON(type) \
    if (!length) { \
        length = bytestream2_get_byte(gb); \
        if (!length) { \
            length = bytestream2_get_be16(gb); \
            if (!length) \
                return; \
        } \
    } \
    for (i = 0; i < length; i++) { \
        *(type *)(dst + y*linesize + x * sizeof(type)) = pixel; \
        x += 1; \
        if (x >= width) { \
            y += 1; \
            if (y >= height) \
                return; \
            x = 0; \
        } \
    }

/**
 * Decode RGB8 buffer
 * @param[out] dst Destination buffer
 * @param width Width of destination buffer (pixels)
 * @param height Height of destination buffer (pixels)
 * @param linesize Line size of destination buffer (bytes)
 */
static void decode_rgb8(GetByteContext *gb, uint8_t *dst, int width, int height, int linesize)
{
    int x = 0, y = 0, i, length;
    while (bytestream2_get_bytes_left(gb) >= 4) {
        uint32_t pixel = 0xFF000000 | bytestream2_get_be24(gb);
        length = bytestream2_get_byte(gb) & 0x7F;
        DECODE_RGBX_COMMON(uint32_t)
    }
}

/**
 * Decode RGBN buffer
 * @param[out] dst Destination buffer
 * @param width Width of destination buffer (pixels)
 * @param height Height of destination buffer (pixels)
 * @param linesize Line size of destination buffer (bytes)
 */
static void decode_rgbn(GetByteContext *gb, uint8_t *dst, int width, int height, int linesize)
{
    int x = 0, y = 0, i, length;
    while (bytestream2_get_bytes_left(gb) >= 2) {
        uint32_t pixel = bytestream2_get_be16u(gb);
        length = pixel & 0x7;
        pixel >>= 4;
        DECODE_RGBX_COMMON(uint16_t)
    }
}

/**
 * Decode DEEP RLE 32-bit buffer
 * @param[out] dst Destination buffer
 * @param[in] src Source buffer
 * @param src_size Source buffer size (bytes)
 * @param width Width of destination buffer (pixels)
 * @param height Height of destination buffer (pixels)
 * @param linesize Line size of destination buffer (bytes)
 */
static void decode_deep_rle32(uint8_t *dst, const uint8_t *src, int src_size, int width, int height, int linesize)
{
    const uint8_t *src_end = src + src_size;
    int x = 0, y = 0, i;
    while (src + 5 <= src_end) {
        int opcode;
        opcode = *(int8_t *)src++;
        if (opcode >= 0) {
            int size = opcode + 1;
            for (i = 0; i < size; i++) {
                int length = FFMIN(size - i, width);
                memcpy(dst + y*linesize + x * 4, src, length * 4);
                src += length * 4;
                x += length;
                i += length;
                if (x >= width) {
                    x = 0;
                    y += 1;
                    if (y >= height)
                        return;
                }
            }
        } else {
            int size = -opcode + 1;
            uint32_t pixel = AV_RN32(src);
            for (i = 0; i < size; i++) {
                *(uint32_t *)(dst + y*linesize + x * 4) = pixel;
                x += 1;
                if (x >= width) {
                    x = 0;
                    y += 1;
                    if (y >= height)
                        return;
                }
            }
            src += 4;
        }
    }
}

/**
 * Decode DEEP TVDC 32-bit buffer
 * @param[out] dst Destination buffer
 * @param[in] src Source buffer
 * @param src_size Source buffer size (bytes)
 * @param width Width of destination buffer (pixels)
 * @param height Height of destination buffer (pixels)
 * @param linesize Line size of destination buffer (bytes)
 * @param[int] tvdc TVDC lookup table
 */
static void decode_deep_tvdc32(uint8_t *dst, const uint8_t *src, int src_size, int width, int height, int linesize, const int16_t *tvdc)
{
    int x = 0, y = 0, plane = 0;
    int8_t pixel = 0;
    int i, j;

    for (i = 0; i < src_size * 2;) {
#define GETNIBBLE ((i & 1) ?  (src[i>>1] & 0xF) : (src[i>>1] >> 4))
        int d = tvdc[GETNIBBLE];
        i++;
        if (d) {
            pixel += d;
            dst[y * linesize + x*4 + plane] = pixel;
            x++;
        } else {
            if (i >= src_size * 2)
                return;
            d = GETNIBBLE + 1;
            i++;
            d = FFMIN(d, width - x);
            for (j = 0; j < d; j++) {
                dst[y * linesize + x*4 + plane] = pixel;
                x++;
            }
        }
        if (x >= width) {
            plane++;
            if (plane >= 4) {
                y++;
                if (y >= height)
                    return;
                plane = 0;
            }
            x = 0;
            pixel = 0;
            i = (i + 1) & ~1;
        }
    }
}

static int unsupported(AVCodecContext *avctx)
{
    IffContext *s = avctx->priv_data;
    avpriv_request_sample(avctx, "bitmap (compression %i, bpp %i, ham %i)", s->compression, s->bpp, s->ham);
    return AVERROR_INVALIDDATA;
}

static int decode_frame(AVCodecContext *avctx,
                        void *data, int *got_frame,
                        AVPacket *avpkt)
{
    IffContext *s          = avctx->priv_data;
    const uint8_t *buf     = avpkt->size >= 2 ? avpkt->data + AV_RB16(avpkt->data) : NULL;
    const int buf_size     = avpkt->size >= 2 ? avpkt->size - AV_RB16(avpkt->data) : 0;
    const uint8_t *buf_end = buf + buf_size;
    int y, plane, res;
    GetByteContext gb;
    const AVPixFmtDescriptor *desc;

    if ((res = extract_header(avctx, avpkt)) < 0)
        return res;
    if ((res = ff_reget_buffer(avctx, s->frame)) < 0)
        return res;

    desc = av_pix_fmt_desc_get(avctx->pix_fmt);

    if (!s->init && avctx->bits_per_coded_sample <= 8 &&
        avctx->pix_fmt == AV_PIX_FMT_PAL8) {
        if ((res = cmap_read_palette(avctx, (uint32_t *)s->frame->data[1])) < 0)
            return res;
    } else if (!s->init && avctx->bits_per_coded_sample <= 8 &&
               avctx->pix_fmt == AV_PIX_FMT_RGB32) {
        if ((res = cmap_read_palette(avctx, s->mask_palbuf)) < 0)
            return res;
    }
    s->init = 1;

    switch (s->compression) {
    case 0:
        if (avctx->codec_tag == MKTAG('A', 'C', 'B', 'M')) {
            if (avctx->pix_fmt == AV_PIX_FMT_PAL8 || avctx->pix_fmt == AV_PIX_FMT_GRAY8) {
                memset(s->frame->data[0], 0, avctx->height * s->frame->linesize[0]);
                for (plane = 0; plane < s->bpp; plane++) {
                    for (y = 0; y < avctx->height && buf < buf_end; y++) {
                        uint8_t *row = &s->frame->data[0][y * s->frame->linesize[0]];
                        decodeplane8(row, buf, FFMIN(s->planesize, buf_end - buf), plane);
                        buf += s->planesize;
                    }
                }
            } else if (s->ham) { // HAM to AV_PIX_FMT_BGR32
                memset(s->frame->data[0], 0, avctx->height * s->frame->linesize[0]);
                for (y = 0; y < avctx->height; y++) {
                    uint8_t *row = &s->frame->data[0][y * s->frame->linesize[0]];
                    memset(s->ham_buf, 0, s->planesize * 8);
                    for (plane = 0; plane < s->bpp; plane++) {
                        const uint8_t * start = buf + (plane * avctx->height + y) * s->planesize;
                        if (start >= buf_end)
                            break;
                        decodeplane8(s->ham_buf, start, FFMIN(s->planesize, buf_end - start), plane);
                    }
                    decode_ham_plane32((uint32_t *)row, s->ham_buf, s->ham_palbuf, s->planesize);
                }
            } else
                return unsupported(avctx);
        } else if (avctx->codec_tag == MKTAG('D', 'E', 'E', 'P')) {
            int raw_width = avctx->width * (av_get_bits_per_pixel(desc) >> 3);
            int x;
            for (y = 0; y < avctx->height && buf < buf_end; y++) {
                uint8_t *row = &s->frame->data[0][y * s->frame->linesize[0]];
                memcpy(row, buf, FFMIN(raw_width, buf_end - buf));
                buf += raw_width;
                if (avctx->pix_fmt == AV_PIX_FMT_BGR32) {
                    for (x = 0; x < avctx->width; x++)
                        row[4 * x + 3] = row[4 * x + 3] & 0xF0 | (row[4 * x + 3] >> 4);
                }
            }
        } else if (avctx->codec_tag == MKTAG('I', 'L', 'B', 'M')) { // interleaved
            if (avctx->pix_fmt == AV_PIX_FMT_PAL8 || avctx->pix_fmt == AV_PIX_FMT_GRAY8) {
                for (y = 0; y < avctx->height; y++) {
                    uint8_t *row = &s->frame->data[0][y * s->frame->linesize[0]];
                    memset(row, 0, avctx->width);
                    for (plane = 0; plane < s->bpp && buf < buf_end; plane++) {
                        decodeplane8(row, buf, FFMIN(s->planesize, buf_end - buf), plane);
                        buf += s->planesize;
                    }
                }
            } else if (s->ham) { // HAM to AV_PIX_FMT_BGR32
                for (y = 0; y < avctx->height; y++) {
                    uint8_t *row = &s->frame->data[0][y * s->frame->linesize[0]];
                    memset(s->ham_buf, 0, s->planesize * 8);
                    for (plane = 0; plane < s->bpp && buf < buf_end; plane++) {
                        decodeplane8(s->ham_buf, buf, FFMIN(s->planesize, buf_end - buf), plane);
                        buf += s->planesize;
                    }
                    decode_ham_plane32((uint32_t *)row, s->ham_buf, s->ham_palbuf, s->planesize);
                }
            } else { // AV_PIX_FMT_BGR32
                for (y = 0; y < avctx->height; y++) {
                    uint8_t *row = &s->frame->data[0][y * s->frame->linesize[0]];
                    memset(row, 0, avctx->width << 2);
                    for (plane = 0; plane < s->bpp && buf < buf_end; plane++) {
                        decodeplane32((uint32_t *)row, buf,
                                      FFMIN(s->planesize, buf_end - buf), plane);
                        buf += s->planesize;
                    }
                }
            }
        } else if (avctx->codec_tag == MKTAG('P', 'B', 'M', ' ')) { // IFF-PBM
            if (avctx->pix_fmt == AV_PIX_FMT_PAL8 || avctx->pix_fmt == AV_PIX_FMT_GRAY8) {
                for (y = 0; y < avctx->height && buf_end > buf; y++) {
                    uint8_t *row = &s->frame->data[0][y * s->frame->linesize[0]];
                    memcpy(row, buf, FFMIN(avctx->width, buf_end - buf));
                    buf += avctx->width + (avctx->width % 2); // padding if odd
                }
            } else if (s->ham) { // IFF-PBM: HAM to AV_PIX_FMT_BGR32
                for (y = 0; y < avctx->height && buf_end > buf; y++) {
                    uint8_t *row = &s->frame->data[0][y * s->frame->linesize[0]];
                    memcpy(s->ham_buf, buf, FFMIN(avctx->width, buf_end - buf));
                    buf += avctx->width + (avctx->width & 1); // padding if odd
                    decode_ham_plane32((uint32_t *)row, s->ham_buf, s->ham_palbuf, s->planesize);
                }
            } else
                return unsupported(avctx);
        }
        break;
    case 1:
        if (avctx->codec_tag == MKTAG('I', 'L', 'B', 'M')) { // interleaved
            if (avctx->pix_fmt == AV_PIX_FMT_PAL8 || avctx->pix_fmt == AV_PIX_FMT_GRAY8) {
                for (y = 0; y < avctx->height; y++) {
                    uint8_t *row = &s->frame->data[0][y * s->frame->linesize[0]];
                    memset(row, 0, avctx->width);
                    for (plane = 0; plane < s->bpp; plane++) {
                        buf += decode_byterun(s->planebuf, s->planesize, buf, buf_end);
                        decodeplane8(row, s->planebuf, s->planesize, plane);
                    }
                }
            } else if (avctx->bits_per_coded_sample <= 8) { //8-bit (+ mask) to AV_PIX_FMT_BGR32
                for (y = 0; y < avctx->height; y++) {
                    uint8_t *row = &s->frame->data[0][y * s->frame->linesize[0]];
                    memset(s->mask_buf, 0, avctx->width * sizeof(uint32_t));
                    for (plane = 0; plane < s->bpp; plane++) {
                        buf += decode_byterun(s->planebuf, s->planesize, buf, buf_end);
                        decodeplane32(s->mask_buf, s->planebuf, s->planesize, plane);
                    }
                    lookup_pal_indicies((uint32_t *)row, s->mask_buf, s->mask_palbuf, avctx->width);
                }
            } else if (s->ham) { // HAM to AV_PIX_FMT_BGR32
                for (y = 0; y < avctx->height; y++) {
                    uint8_t *row = &s->frame->data[0][y * s->frame->linesize[0]];
                    memset(s->ham_buf, 0, s->planesize * 8);
                    for (plane = 0; plane < s->bpp; plane++) {
                        buf += decode_byterun(s->planebuf, s->planesize, buf, buf_end);
                        decodeplane8(s->ham_buf, s->planebuf, s->planesize, plane);
                    }
                    decode_ham_plane32((uint32_t *)row, s->ham_buf, s->ham_palbuf, s->planesize);
                }
            } else { // AV_PIX_FMT_BGR32
                for (y = 0; y < avctx->height; y++) {
                    uint8_t *row = &s->frame->data[0][y * s->frame->linesize[0]];
                    memset(row, 0, avctx->width << 2);
                    for (plane = 0; plane < s->bpp; plane++) {
                        buf += decode_byterun(s->planebuf, s->planesize, buf, buf_end);
                        decodeplane32((uint32_t *)row, s->planebuf, s->planesize, plane);
                    }
                }
            }
        } else if (avctx->codec_tag == MKTAG('P', 'B', 'M', ' ')) { // IFF-PBM
            if (avctx->pix_fmt == AV_PIX_FMT_PAL8 || avctx->pix_fmt == AV_PIX_FMT_GRAY8) {
                for (y = 0; y < avctx->height; y++) {
                    uint8_t *row = &s->frame->data[0][y * s->frame->linesize[0]];
                    buf += decode_byterun(row, avctx->width, buf, buf_end);
                }
            } else if (s->ham) { // IFF-PBM: HAM to AV_PIX_FMT_BGR32
                for (y = 0; y < avctx->height; y++) {
                    uint8_t *row = &s->frame->data[0][y * s->frame->linesize[0]];
                    buf += decode_byterun(s->ham_buf, avctx->width, buf, buf_end);
                    decode_ham_plane32((uint32_t *)row, s->ham_buf, s->ham_palbuf, s->planesize);
                }
            } else
                return unsupported(avctx);
        } else if (avctx->codec_tag == MKTAG('D', 'E', 'E', 'P')) { // IFF-DEEP
            if (av_get_bits_per_pixel(desc) == 32)
                decode_deep_rle32(s->frame->data[0], buf, buf_size, avctx->width, avctx->height, s->frame->linesize[0]);
            else
                return unsupported(avctx);
        }
        break;
    case 4:
        bytestream2_init(&gb, buf, buf_size);
        if (avctx->codec_tag == MKTAG('R', 'G', 'B', '8') && avctx->pix_fmt == AV_PIX_FMT_RGB32)
            decode_rgb8(&gb, s->frame->data[0], avctx->width, avctx->height, s->frame->linesize[0]);
        else if (avctx->codec_tag == MKTAG('R', 'G', 'B', 'N') && avctx->pix_fmt == AV_PIX_FMT_RGB444)
            decode_rgbn(&gb, s->frame->data[0], avctx->width, avctx->height, s->frame->linesize[0]);
        else
            return unsupported(avctx);
        break;
    case 5:
        if (avctx->codec_tag == MKTAG('D', 'E', 'E', 'P')) {
            if (av_get_bits_per_pixel(desc) == 32)
                decode_deep_tvdc32(s->frame->data[0], buf, buf_size, avctx->width, avctx->height, s->frame->linesize[0], s->tvdc);
            else
                return unsupported(avctx);
        } else
            return unsupported(avctx);
        break;
    default:
        return unsupported(avctx);
    }

    if ((res = av_frame_ref(data, s->frame)) < 0)
        return res;

    *got_frame = 1;

    return buf_size;
}

#if CONFIG_IFF_ILBM_DECODER
AVCodec ff_iff_ilbm_decoder = {
    .name           = "iff",
    .long_name      = NULL_IF_CONFIG_SMALL("IFF"),
    .type           = AVMEDIA_TYPE_VIDEO,
    .id             = AV_CODEC_ID_IFF_ILBM,
    .priv_data_size = sizeof(IffContext),
    .init           = decode_init,
    .close          = decode_end,
    .decode         = decode_frame,
    .capabilities   = CODEC_CAP_DR1,
};
#endif
#if CONFIG_IFF_BYTERUN1_DECODER
AVCodec ff_iff_byterun1_decoder = {
    .name           = "iff",
    .long_name      = NULL_IF_CONFIG_SMALL("IFF"),
    .type           = AVMEDIA_TYPE_VIDEO,
    .id             = AV_CODEC_ID_IFF_BYTERUN1,
    .priv_data_size = sizeof(IffContext),
    .init           = decode_init,
    .close          = decode_end,
    .decode         = decode_frame,
    .capabilities   = CODEC_CAP_DR1,
};
#endif<|MERGE_RESOLUTION|>--- conflicted
+++ resolved
@@ -33,7 +33,6 @@
 #include "get_bits.h"
 #include "internal.h"
 
-<<<<<<< HEAD
 // TODO: masking bits
 typedef enum {
     MASK_NONE,
@@ -42,10 +41,7 @@
     MASK_LASSO
 } mask_type;
 
-typedef struct {
-=======
 typedef struct IffContext {
->>>>>>> 7f9f771e
     AVFrame *frame;
     int planesize;
     uint8_t * planebuf;
