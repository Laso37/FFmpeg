/*
 * samplerate conversion for both audio and video
 * Copyright (c) 2000 Fabrice Bellard
 *
 * This file is part of FFmpeg.
 *
 * FFmpeg is free software; you can redistribute it and/or
 * modify it under the terms of the GNU Lesser General Public
 * License as published by the Free Software Foundation; either
 * version 2.1 of the License, or (at your option) any later version.
 *
 * FFmpeg is distributed in the hope that it will be useful,
 * but WITHOUT ANY WARRANTY; without even the implied warranty of
 * MERCHANTABILITY or FITNESS FOR A PARTICULAR PURPOSE.  See the GNU
 * Lesser General Public License for more details.
 *
 * You should have received a copy of the GNU Lesser General Public
 * License along with FFmpeg; if not, write to the Free Software
 * Foundation, Inc., 51 Franklin Street, Fifth Floor, Boston, MA 02110-1301 USA
 */

/**
 * @file
 * samplerate conversion for both audio and video
 */

#include "avcodec.h"
#include "audioconvert.h"
#include "libavutil/opt.h"
#include "libavutil/samplefmt.h"

#define MAX_CHANNELS 8

struct AVResampleContext;

static const char *context_to_name(void *ptr)
{
    return "audioresample";
}

static const AVOption options[] = {{NULL}};
static const AVClass audioresample_context_class = {
    "ReSampleContext", context_to_name, options, LIBAVUTIL_VERSION_INT
};

struct ReSampleContext {
    struct AVResampleContext *resample_context;
    short *temp[MAX_CHANNELS];
    int temp_len;
    float ratio;
    /* channel convert */
    int input_channels, output_channels, filter_channels;
    AVAudioConvert *convert_ctx[2];
    enum AVSampleFormat sample_fmt[2]; ///< input and output sample format
    unsigned sample_size[2];           ///< size of one sample in sample_fmt
    short *buffer[2];                  ///< buffers used for conversion to S16
    unsigned buffer_size[2];           ///< sizes of allocated buffers
};

/* n1: number of samples */
static void stereo_to_mono(short *output, short *input, int n1)
{
    short *p, *q;
    int n = n1;

    p = input;
    q = output;
    while (n >= 4) {
        q[0] = (p[0] + p[1]) >> 1;
        q[1] = (p[2] + p[3]) >> 1;
        q[2] = (p[4] + p[5]) >> 1;
        q[3] = (p[6] + p[7]) >> 1;
        q += 4;
        p += 8;
        n -= 4;
    }
    while (n > 0) {
        q[0] = (p[0] + p[1]) >> 1;
        q++;
        p += 2;
        n--;
    }
}

/* n1: number of samples */
static void mono_to_stereo(short *output, short *input, int n1)
{
    short *p, *q;
    int n = n1;
    int v;

    p = input;
    q = output;
    while (n >= 4) {
        v = p[0]; q[0] = v; q[1] = v;
        v = p[1]; q[2] = v; q[3] = v;
        v = p[2]; q[4] = v; q[5] = v;
        v = p[3]; q[6] = v; q[7] = v;
        q += 8;
        p += 4;
        n -= 4;
    }
    while (n > 0) {
        v = p[0]; q[0] = v; q[1] = v;
        q += 2;
        p += 1;
        n--;
    }
}

/*
5.1 to stereo input: [fl, fr, c, lfe, rl, rr]
- Left = front_left + rear_gain * rear_left + center_gain * center
- Right = front_right + rear_gain * rear_right + center_gain * center
Where rear_gain is usually around 0.5-1.0 and
      center_gain is almost always 0.7 (-3 dB)
*/
static void surround_to_stereo(short **output, short *input, int channels, int samples)
{
    int i;
    short l, r;

    for (i = 0; i < samples; i++) {
        int fl,fr,c,rl,rr;
        fl = input[0];
        fr = input[1];
        c = input[2];
        // lfe = input[3];
        rl = input[4];
        rr = input[5];

        l = av_clip_int16(fl + (0.5 * rl) + (0.7 * c));
        r = av_clip_int16(fr + (0.5 * rr) + (0.7 * c));

        /* output l & r. */
        *output[0]++ = l;
        *output[1]++ = r;

        /* increment input. */
        input += channels;
    }
}

static void deinterleave(short **output, short *input, int channels, int samples)
{
    int i, j;

    for (i = 0; i < samples; i++) {
        for (j = 0; j < channels; j++) {
            *output[j]++ = *input++;
        }
    }
}

static void interleave(short *output, short **input, int channels, int samples)
{
    int i, j;

    for (i = 0; i < samples; i++) {
        for (j = 0; j < channels; j++) {
            *output++ = *input[j]++;
        }
    }
}

static void ac3_5p1_mux(short *output, short *input1, short *input2, int n)
{
    int i;
    short l, r;

    for (i = 0; i < n; i++) {
        l = *input1++;
        r = *input2++;
        *output++ = l;                  /* left */
        *output++ = (l / 2) + (r / 2);  /* center */
        *output++ = r;                  /* right */
        *output++ = 0;                  /* left surround */
        *output++ = 0;                  /* right surroud */
        *output++ = 0;                  /* low freq */
    }
}

#define SUPPORT_RESAMPLE(ch1, ch2, ch3, ch4, ch5, ch6, ch7, ch8) \
    ch8<<7 | ch7<<6 | ch6<<5 | ch5<<4 | ch4<<3 | ch3<<2 | ch2<<1 | ch1<<0

static const uint8_t supported_resampling[MAX_CHANNELS] = {
    // output ch:    1  2  3  4  5  6  7  8
    SUPPORT_RESAMPLE(1, 1, 0, 0, 0, 0, 0, 0), // 1 input channel
    SUPPORT_RESAMPLE(1, 1, 0, 0, 0, 1, 0, 0), // 2 input channels
    SUPPORT_RESAMPLE(0, 0, 1, 0, 0, 0, 0, 0), // 3 input channels
    SUPPORT_RESAMPLE(0, 0, 0, 1, 0, 0, 0, 0), // 4 input channels
    SUPPORT_RESAMPLE(0, 0, 0, 0, 1, 0, 0, 0), // 5 input channels
    SUPPORT_RESAMPLE(0, 1, 0, 0, 0, 1, 0, 0), // 6 input channels
    SUPPORT_RESAMPLE(0, 0, 0, 0, 0, 0, 1, 0), // 7 input channels
    SUPPORT_RESAMPLE(0, 0, 0, 0, 0, 0, 0, 1), // 8 input channels
};

ReSampleContext *av_audio_resample_init(int output_channels, int input_channels,
                                        int output_rate, int input_rate,
                                        enum AVSampleFormat sample_fmt_out,
                                        enum AVSampleFormat sample_fmt_in,
                                        int filter_length, int log2_phase_count,
                                        int linear, double cutoff)
{
    ReSampleContext *s;

    if (input_channels > MAX_CHANNELS) {
        av_log(NULL, AV_LOG_ERROR,
               "Resampling with input channels greater than %d is unsupported.\n",
               MAX_CHANNELS);
        return NULL;
    }
<<<<<<< HEAD
    if (!(supported_resampling[input_channels-1] & (1<<(output_channels-1)))) {
        int i;
        av_log(NULL, AV_LOG_ERROR, "Unsupported audio resampling. Allowed "
               "output channels for %d input channel%s", input_channels,
               input_channels > 1 ? "s:" : ":");
        for (i = 0; i < MAX_CHANNELS; i++)
            if (supported_resampling[input_channels-1] & (1<<i))
                av_log(NULL, AV_LOG_ERROR, " %d", i + 1);
        av_log(NULL, AV_LOG_ERROR, "\n");
=======
    if (output_channels != input_channels &&
        (input_channels  > 2 ||
         output_channels > 2 &&
         !(output_channels == 6 && input_channels == 2))) {
        av_log(NULL, AV_LOG_ERROR,
               "Resampling output channel count must be 1 or 2 for mono input; 1, 2 or 6 for stereo input; or N for N channel input.\n");
>>>>>>> a3a85721
        return NULL;
    }

    s = av_mallocz(sizeof(ReSampleContext));
    if (!s) {
        av_log(NULL, AV_LOG_ERROR, "Can't allocate memory for resample context.\n");
        return NULL;
    }

    s->ratio = (float)output_rate / (float)input_rate;

    s->input_channels = input_channels;
    s->output_channels = output_channels;

    s->filter_channels = s->input_channels;
    if (s->output_channels < s->filter_channels)
        s->filter_channels = s->output_channels;

    s->sample_fmt[0]  = sample_fmt_in;
    s->sample_fmt[1]  = sample_fmt_out;
    s->sample_size[0] = av_get_bytes_per_sample(s->sample_fmt[0]);
    s->sample_size[1] = av_get_bytes_per_sample(s->sample_fmt[1]);

    if (s->sample_fmt[0] != AV_SAMPLE_FMT_S16) {
        if (!(s->convert_ctx[0] = av_audio_convert_alloc(AV_SAMPLE_FMT_S16, 1,
                                                         s->sample_fmt[0], 1, NULL, 0))) {
            av_log(s, AV_LOG_ERROR,
                   "Cannot convert %s sample format to s16 sample format\n",
                   av_get_sample_fmt_name(s->sample_fmt[0]));
            av_free(s);
            return NULL;
        }
    }

    if (s->sample_fmt[1] != AV_SAMPLE_FMT_S16) {
        if (!(s->convert_ctx[1] = av_audio_convert_alloc(s->sample_fmt[1], 1,
                                                         AV_SAMPLE_FMT_S16, 1, NULL, 0))) {
            av_log(s, AV_LOG_ERROR,
                   "Cannot convert s16 sample format to %s sample format\n",
                   av_get_sample_fmt_name(s->sample_fmt[1]));
            av_audio_convert_free(s->convert_ctx[0]);
            av_free(s);
            return NULL;
        }
    }

    s->resample_context = av_resample_init(output_rate, input_rate,
                                           filter_length, log2_phase_count,
                                           linear, cutoff);

    *(const AVClass**)s->resample_context = &audioresample_context_class;

    return s;
}

/* resample audio. 'nb_samples' is the number of input samples */
/* XXX: optimize it ! */
int audio_resample(ReSampleContext *s, short *output, short *input, int nb_samples)
{
    int i, nb_samples1;
    short *bufin[MAX_CHANNELS];
    short *bufout[MAX_CHANNELS];
    short *buftmp2[MAX_CHANNELS], *buftmp3[MAX_CHANNELS];
    short *output_bak = NULL;
    int lenout;

    if (s->input_channels == s->output_channels && s->ratio == 1.0 && 0) {
        /* nothing to do */
        memcpy(output, input, nb_samples * s->input_channels * sizeof(short));
        return nb_samples;
    }

    if (s->sample_fmt[0] != AV_SAMPLE_FMT_S16) {
        int istride[1] = { s->sample_size[0] };
        int ostride[1] = { 2 };
        const void *ibuf[1] = { input };
        void       *obuf[1];
        unsigned input_size = nb_samples * s->input_channels * 2;

        if (!s->buffer_size[0] || s->buffer_size[0] < input_size) {
            av_free(s->buffer[0]);
            s->buffer_size[0] = input_size;
            s->buffer[0] = av_malloc(s->buffer_size[0]);
            if (!s->buffer[0]) {
                av_log(s->resample_context, AV_LOG_ERROR, "Could not allocate buffer\n");
                return 0;
            }
        }

        obuf[0] = s->buffer[0];

        if (av_audio_convert(s->convert_ctx[0], obuf, ostride,
                             ibuf, istride, nb_samples * s->input_channels) < 0) {
            av_log(s->resample_context, AV_LOG_ERROR,
                   "Audio sample format conversion failed\n");
            return 0;
        }

        input = s->buffer[0];
    }

    lenout= 2*s->output_channels*nb_samples * s->ratio + 16;

    if (s->sample_fmt[1] != AV_SAMPLE_FMT_S16) {
        output_bak = output;

        if (!s->buffer_size[1] || s->buffer_size[1] < lenout) {
            av_free(s->buffer[1]);
            s->buffer_size[1] = lenout;
            s->buffer[1] = av_malloc(s->buffer_size[1]);
            if (!s->buffer[1]) {
                av_log(s->resample_context, AV_LOG_ERROR, "Could not allocate buffer\n");
                return 0;
            }
        }

        output = s->buffer[1];
    }

    /* XXX: move those malloc to resample init code */
    for (i = 0; i < s->filter_channels; i++) {
        bufin[i] = av_malloc((nb_samples + s->temp_len) * sizeof(short));
        memcpy(bufin[i], s->temp[i], s->temp_len * sizeof(short));
        buftmp2[i] = bufin[i] + s->temp_len;
        bufout[i] = av_malloc(lenout * sizeof(short));
    }

    if (s->input_channels == 2 && s->output_channels == 1) {
        buftmp3[0] = output;
        stereo_to_mono(buftmp2[0], input, nb_samples);
    } else if (s->output_channels >= 2 && s->input_channels == 1) {
        buftmp3[0] = bufout[0];
        memcpy(buftmp2[0], input, nb_samples * sizeof(short));
    } else if (s->input_channels == 6 && s->output_channels ==2) {
        buftmp3[0] = bufout[0];
        buftmp3[1] = bufout[1];
        surround_to_stereo(buftmp2, input, s->input_channels, nb_samples);
    } else if (s->output_channels >= s->input_channels && s->input_channels >= 2) {
        for (i = 0; i < s->input_channels; i++) {
            buftmp3[i] = bufout[i];
        }
        deinterleave(buftmp2, input, s->input_channels, nb_samples);
    } else {
        buftmp3[0] = output;
        memcpy(buftmp2[0], input, nb_samples * sizeof(short));
    }

    nb_samples += s->temp_len;

    /* resample each channel */
    nb_samples1 = 0; /* avoid warning */
    for (i = 0; i < s->filter_channels; i++) {
        int consumed;
        int is_last = i + 1 == s->filter_channels;

        nb_samples1 = av_resample(s->resample_context, buftmp3[i], bufin[i],
                                  &consumed, nb_samples, lenout, is_last);
        s->temp_len = nb_samples - consumed;
        s->temp[i] = av_realloc(s->temp[i], s->temp_len * sizeof(short));
        memcpy(s->temp[i], bufin[i] + consumed, s->temp_len * sizeof(short));
    }

    if (s->output_channels == 2 && s->input_channels == 1) {
        mono_to_stereo(output, buftmp3[0], nb_samples1);
    } else if (s->output_channels == 6 && s->input_channels == 2) {
        ac3_5p1_mux(output, buftmp3[0], buftmp3[1], nb_samples1);
    } else if ((s->output_channels == s->input_channels && s->input_channels >= 2) ||
               (s->output_channels == 2 && s->input_channels == 6)) {
        interleave(output, buftmp3, s->output_channels, nb_samples1);
    }

    if (s->sample_fmt[1] != AV_SAMPLE_FMT_S16) {
        int istride[1] = { 2 };
        int ostride[1] = { s->sample_size[1] };
        const void *ibuf[1] = { output };
        void       *obuf[1] = { output_bak };

        if (av_audio_convert(s->convert_ctx[1], obuf, ostride,
                             ibuf, istride, nb_samples1 * s->output_channels) < 0) {
            av_log(s->resample_context, AV_LOG_ERROR,
                   "Audio sample format convertion failed\n");
            return 0;
        }
    }

    for (i = 0; i < s->filter_channels; i++) {
        av_free(bufin[i]);
        av_free(bufout[i]);
    }

    return nb_samples1;
}

void audio_resample_close(ReSampleContext *s)
{
    int i;
    av_resample_close(s->resample_context);
    for (i = 0; i < s->filter_channels; i++)
        av_freep(&s->temp[i]);
    av_freep(&s->buffer[0]);
    av_freep(&s->buffer[1]);
    av_audio_convert_free(s->convert_ctx[0]);
    av_audio_convert_free(s->convert_ctx[1]);
    av_free(s);
}<|MERGE_RESOLUTION|>--- conflicted
+++ resolved
@@ -210,7 +210,6 @@
                MAX_CHANNELS);
         return NULL;
     }
-<<<<<<< HEAD
     if (!(supported_resampling[input_channels-1] & (1<<(output_channels-1)))) {
         int i;
         av_log(NULL, AV_LOG_ERROR, "Unsupported audio resampling. Allowed "
@@ -220,14 +219,6 @@
             if (supported_resampling[input_channels-1] & (1<<i))
                 av_log(NULL, AV_LOG_ERROR, " %d", i + 1);
         av_log(NULL, AV_LOG_ERROR, "\n");
-=======
-    if (output_channels != input_channels &&
-        (input_channels  > 2 ||
-         output_channels > 2 &&
-         !(output_channels == 6 && input_channels == 2))) {
-        av_log(NULL, AV_LOG_ERROR,
-               "Resampling output channel count must be 1 or 2 for mono input; 1, 2 or 6 for stereo input; or N for N channel input.\n");
->>>>>>> a3a85721
         return NULL;
     }
 
