/*
 * pixel format descriptor
 * Copyright (c) 2009 Michael Niedermayer <michaelni@gmx.at>
 *
 * This file is part of FFmpeg.
 *
 * FFmpeg is free software; you can redistribute it and/or
 * modify it under the terms of the GNU Lesser General Public
 * License as published by the Free Software Foundation; either
 * version 2.1 of the License, or (at your option) any later version.
 *
 * FFmpeg is distributed in the hope that it will be useful,
 * but WITHOUT ANY WARRANTY; without even the implied warranty of
 * MERCHANTABILITY or FITNESS FOR A PARTICULAR PURPOSE.  See the GNU
 * Lesser General Public License for more details.
 *
 * You should have received a copy of the GNU Lesser General Public
 * License along with FFmpeg; if not, write to the Free Software
 * Foundation, Inc., 51 Franklin Street, Fifth Floor, Boston, MA 02110-1301 USA
 */

#include <stdio.h>
#include <string.h>
#include "pixfmt.h"
#include "pixdesc.h"

#include "intreadwrite.h"

void av_read_image_line(uint16_t *dst, const uint8_t *data[4], const int linesize[4],
                        const AVPixFmtDescriptor *desc, int x, int y, int c, int w,
                        int read_pal_component)
{
    AVComponentDescriptor comp = desc->comp[c];
    int plane = comp.plane;
    int depth = comp.depth_minus1 + 1;
    int mask  = (1 << depth) - 1;
    int shift = comp.shift;
    int step  = comp.step_minus1 + 1;
    int flags = desc->flags;

    if (flags & PIX_FMT_BITSTREAM) {
        int skip = x * step + comp.offset_plus1 - 1;
        const uint8_t *p = data[plane] + y * linesize[plane] + (skip >> 3);
        int shift = 8 - depth - (skip & 7);

        while (w--) {
            int val = (*p >> shift) & mask;
            if (read_pal_component)
                val = data[1][4*val + c];
            shift -= step;
            p -= shift >> 3;
            shift &= 7;
            *dst++ = val;
        }
    } else {
        const uint8_t *p = data[plane] + y * linesize[plane] + x * step + comp.offset_plus1 - 1;
        int is_8bit = shift + depth <= 8;

        if (is_8bit)
            p += !!(flags & PIX_FMT_BE);

        while (w--) {
            int val = is_8bit ? *p :
                flags & PIX_FMT_BE ? AV_RB16(p) : AV_RL16(p);
            val = (val >> shift) & mask;
            if (read_pal_component)
                val = data[1][4 * val + c];
            p += step;
            *dst++ = val;
        }
    }
}

void av_write_image_line(const uint16_t *src, uint8_t *data[4], const int linesize[4],
                         const AVPixFmtDescriptor *desc, int x, int y, int c, int w)
{
    AVComponentDescriptor comp = desc->comp[c];
    int plane = comp.plane;
    int depth = comp.depth_minus1 + 1;
    int step  = comp.step_minus1 + 1;
    int flags = desc->flags;

    if (flags & PIX_FMT_BITSTREAM) {
        int skip = x * step + comp.offset_plus1 - 1;
        uint8_t *p = data[plane] + y * linesize[plane] + (skip >> 3);
        int shift = 8 - depth - (skip & 7);

        while (w--) {
            *p |= *src++ << shift;
            shift -= step;
            p -= shift >> 3;
            shift &= 7;
        }
    } else {
        int shift = comp.shift;
        uint8_t *p = data[plane] + y * linesize[plane] + x * step + comp.offset_plus1 - 1;

        if (shift + depth <= 8) {
            p += !!(flags & PIX_FMT_BE);
            while (w--) {
                *p |= (*src++ << shift);
                p += step;
            }
        } else {
            while (w--) {
                if (flags & PIX_FMT_BE) {
                    uint16_t val = AV_RB16(p) | (*src++ << shift);
                    AV_WB16(p, val);
                } else {
                    uint16_t val = AV_RL16(p) | (*src++ << shift);
                    AV_WL16(p, val);
                }
                p += step;
            }
        }
    }
}

const AVPixFmtDescriptor av_pix_fmt_descriptors[PIX_FMT_NB] = {
    [PIX_FMT_YUV420P] = {
        .name = "yuv420p",
        .nb_components = 3,
        .log2_chroma_w = 1,
        .log2_chroma_h = 1,
        .comp = {
            { 0, 0, 1, 0, 7 },        /* Y */
            { 1, 0, 1, 0, 7 },        /* U */
            { 2, 0, 1, 0, 7 },        /* V */
        },
        .flags = PIX_FMT_PLANAR,
    },
    [PIX_FMT_YUYV422] = {
        .name = "yuyv422",
        .nb_components = 3,
        .log2_chroma_w = 1,
        .log2_chroma_h = 0,
        .comp = {
            { 0, 1, 1, 0, 7 },        /* Y */
            { 0, 3, 2, 0, 7 },        /* U */
            { 0, 3, 4, 0, 7 },        /* V */
        },
    },
    [PIX_FMT_RGB24] = {
        .name = "rgb24",
        .nb_components = 3,
        .log2_chroma_w = 0,
        .log2_chroma_h = 0,
        .comp = {
            { 0, 2, 1, 0, 7 },        /* R */
            { 0, 2, 2, 0, 7 },        /* G */
            { 0, 2, 3, 0, 7 },        /* B */
        },
        .flags = PIX_FMT_RGB,
    },
    [PIX_FMT_BGR24] = {
        .name = "bgr24",
        .nb_components = 3,
        .log2_chroma_w = 0,
        .log2_chroma_h = 0,
        .comp = {
            { 0, 2, 1, 0, 7 },        /* B */
            { 0, 2, 2, 0, 7 },        /* G */
            { 0, 2, 3, 0, 7 },        /* R */
        },
        .flags = PIX_FMT_RGB,
    },
    [PIX_FMT_YUV422P] = {
        .name = "yuv422p",
        .nb_components = 3,
        .log2_chroma_w = 1,
        .log2_chroma_h = 0,
        .comp = {
            { 0, 0, 1, 0, 7 },        /* Y */
            { 1, 0, 1, 0, 7 },        /* U */
            { 2, 0, 1, 0, 7 },        /* V */
        },
        .flags = PIX_FMT_PLANAR,
    },
    [PIX_FMT_YUV444P] = {
        .name = "yuv444p",
        .nb_components = 3,
        .log2_chroma_w = 0,
        .log2_chroma_h = 0,
        .comp = {
            { 0, 0, 1, 0, 7 },        /* Y */
            { 1, 0, 1, 0, 7 },        /* U */
            { 2, 0, 1, 0, 7 },        /* V */
        },
        .flags = PIX_FMT_PLANAR,
    },
    [PIX_FMT_YUV410P] = {
        .name = "yuv410p",
        .nb_components = 3,
        .log2_chroma_w = 2,
        .log2_chroma_h = 2,
        .comp = {
            { 0, 0, 1, 0, 7 },        /* Y */
            { 1, 0, 1, 0, 7 },        /* U */
            { 2, 0, 1, 0, 7 },        /* V */
        },
        .flags = PIX_FMT_PLANAR,
    },
    [PIX_FMT_YUV411P] = {
        .name = "yuv411p",
        .nb_components = 3,
        .log2_chroma_w = 2,
        .log2_chroma_h = 0,
        .comp = {
            { 0, 0, 1, 0, 7 },        /* Y */
            { 1, 0, 1, 0, 7 },        /* U */
            { 2, 0, 1, 0, 7 },        /* V */
        },
        .flags = PIX_FMT_PLANAR,
    },
    [PIX_FMT_GRAY8] = {
        .name = "gray",
        .nb_components = 1,
        .log2_chroma_w = 0,
        .log2_chroma_h = 0,
        .comp = {
            { 0, 0, 1, 0, 7 },        /* Y */
        },
    },
    [PIX_FMT_MONOWHITE] = {
        .name = "monow",
        .nb_components = 1,
        .log2_chroma_w = 0,
        .log2_chroma_h = 0,
        .comp = {
            { 0, 0, 1, 0, 0 },        /* Y */
        },
        .flags = PIX_FMT_BITSTREAM,
    },
    [PIX_FMT_MONOBLACK] = {
        .name = "monob",
        .nb_components = 1,
        .log2_chroma_w = 0,
        .log2_chroma_h = 0,
        .comp = {
            { 0, 0, 1, 7, 0 },        /* Y */
        },
        .flags = PIX_FMT_BITSTREAM,
    },
    [PIX_FMT_PAL8] = {
        .name = "pal8",
        .nb_components = 1,
        .log2_chroma_w = 0,
        .log2_chroma_h = 0,
        .comp = {
            { 0, 0, 1, 0, 7 },
        },
        .flags = PIX_FMT_PAL,
    },
    [PIX_FMT_YUVJ420P] = {
        .name = "yuvj420p",
        .nb_components = 3,
        .log2_chroma_w = 1,
        .log2_chroma_h = 1,
        .comp = {
            { 0, 0, 1, 0, 7 },        /* Y */
            { 1, 0, 1, 0, 7 },        /* U */
            { 2, 0, 1, 0, 7 },        /* V */
        },
        .flags = PIX_FMT_PLANAR,
    },
    [PIX_FMT_YUVJ422P] = {
        .name = "yuvj422p",
        .nb_components = 3,
        .log2_chroma_w = 1,
        .log2_chroma_h = 0,
        .comp = {
            { 0, 0, 1, 0, 7 },        /* Y */
            { 1, 0, 1, 0, 7 },        /* U */
            { 2, 0, 1, 0, 7 },        /* V */
        },
        .flags = PIX_FMT_PLANAR,
    },
    [PIX_FMT_YUVJ444P] = {
        .name = "yuvj444p",
        .nb_components = 3,
        .log2_chroma_w = 0,
        .log2_chroma_h = 0,
        .comp = {
            {0, 0, 1, 0, 7},        /* Y */
            {1, 0, 1, 0, 7},        /* U */
            {2, 0, 1, 0, 7},        /* V */
        },
        .flags = PIX_FMT_PLANAR,
    },
    [PIX_FMT_XVMC_MPEG2_MC] = {
        .name = "xvmcmc",
        .flags = PIX_FMT_HWACCEL,
    },
    [PIX_FMT_XVMC_MPEG2_IDCT] = {
        .name = "xvmcidct",
        .flags = PIX_FMT_HWACCEL,
    },
    [PIX_FMT_UYVY422] = {
        .name = "uyvy422",
        .nb_components = 3,
        .log2_chroma_w = 1,
        .log2_chroma_h = 0,
        .comp = {
            { 0, 1, 2, 0, 7 },        /* Y */
            { 0, 3, 1, 0, 7 },        /* U */
            { 0, 3, 3, 0, 7 },        /* V */
        },
    },
    [PIX_FMT_UYYVYY411] = {
        .name = "uyyvyy411",
        .nb_components = 3,
        .log2_chroma_w = 2,
        .log2_chroma_h = 0,
        .comp = {
            { 0, 3, 2, 0, 7 },        /* Y */
            { 0, 5, 1, 0, 7 },        /* U */
            { 0, 5, 4, 0, 7 },        /* V */
        },
    },
    [PIX_FMT_BGR8] = {
        .name = "bgr8",
        .nb_components = 3,
        .log2_chroma_w = 0,
        .log2_chroma_h = 0,
        .comp = {
            { 0, 0, 1, 6, 1 },        /* B */
            { 0, 0, 1, 3, 2 },        /* G */
            { 0, 0, 1, 0, 2 },        /* R */
        },
        .flags = PIX_FMT_PAL | PIX_FMT_RGB,
    },
    [PIX_FMT_BGR4] = {
        .name = "bgr4",
        .nb_components = 3,
        .log2_chroma_w = 0,
        .log2_chroma_h = 0,
        .comp = {
            { 0, 3, 1, 0, 0 },        /* B */
            { 0, 3, 2, 0, 1 },        /* G */
            { 0, 3, 4, 0, 0 },        /* R */
        },
        .flags = PIX_FMT_BITSTREAM | PIX_FMT_RGB,
    },
    [PIX_FMT_BGR4_BYTE] = {
        .name = "bgr4_byte",
        .nb_components = 3,
        .log2_chroma_w = 0,
        .log2_chroma_h = 0,
        .comp = {
            { 0, 0, 1, 3, 0 },        /* B */
            { 0, 0, 1, 1, 1 },        /* G */
            { 0, 0, 1, 0, 0 },        /* R */
        },
        .flags = PIX_FMT_PAL | PIX_FMT_RGB,
    },
    [PIX_FMT_RGB8] = {
        .name = "rgb8",
        .nb_components = 3,
        .log2_chroma_w = 0,
        .log2_chroma_h = 0,
        .comp = {
            { 0, 0, 1, 6, 1 },        /* R */
            { 0, 0, 1, 3, 2 },        /* G */
            { 0, 0, 1, 0, 2 },        /* B */
        },
        .flags = PIX_FMT_PAL | PIX_FMT_RGB,
    },
    [PIX_FMT_RGB4] = {
        .name = "rgb4",
        .nb_components = 3,
        .log2_chroma_w = 0,
        .log2_chroma_h = 0,
        .comp = {
            { 0, 3, 1, 0, 0 },        /* R */
            { 0, 3, 2, 0, 1 },        /* G */
            { 0, 3, 4, 0, 0 },        /* B */
        },
        .flags = PIX_FMT_BITSTREAM | PIX_FMT_RGB,
    },
    [PIX_FMT_RGB4_BYTE] = {
        .name = "rgb4_byte",
        .nb_components = 3,
        .log2_chroma_w = 0,
        .log2_chroma_h = 0,
        .comp = {
            { 0, 0, 1, 3, 0 },        /* R */
            { 0, 0, 1, 1, 1 },        /* G */
            { 0, 0, 1, 0, 0 },        /* B */
        },
        .flags = PIX_FMT_PAL | PIX_FMT_RGB,
    },
    [PIX_FMT_NV12] = {
        .name = "nv12",
        .nb_components = 3,
        .log2_chroma_w = 1,
        .log2_chroma_h = 1,
        .comp = {
            { 0,0,1,0,7 },        /* Y */
            { 1,1,1,0,7 },        /* U */
            { 1,1,2,0,7 },        /* V */
        },
        .flags = PIX_FMT_PLANAR,
    },
    [PIX_FMT_NV21] = {
        .name = "nv21",
        .nb_components = 3,
        .log2_chroma_w = 1,
        .log2_chroma_h = 1,
        .comp = {
            { 0, 0, 1, 0, 7 },        /* Y */
            { 1, 1, 1, 0, 7 },        /* V */
            { 1, 1, 2, 0, 7 },        /* U */
        },
        .flags = PIX_FMT_PLANAR,
    },
    [PIX_FMT_ARGB] = {
        .name = "argb",
        .nb_components = 4,
        .log2_chroma_w = 0,
        .log2_chroma_h = 0,
        .comp = {
            { 0, 3, 1, 0, 7 },        /* A */
            { 0, 3, 2, 0, 7 },        /* R */
            { 0, 3, 3, 0, 7 },        /* G */
            { 0, 3, 4, 0, 7 },        /* B */
        },
        .flags = PIX_FMT_RGB,
    },
    [PIX_FMT_RGBA] = {
        .name = "rgba",
        .nb_components = 4,
        .log2_chroma_w = 0,
        .log2_chroma_h = 0,
        .comp = {
            { 0, 3, 1, 0, 7 },        /* R */
            { 0, 3, 2, 0, 7 },        /* G */
            { 0, 3, 3, 0, 7 },        /* B */
            { 0, 3, 4, 0, 7 },        /* A */
        },
        .flags = PIX_FMT_RGB,
    },
    [PIX_FMT_ABGR] = {
        .name = "abgr",
        .nb_components = 4,
        .log2_chroma_w = 0,
        .log2_chroma_h = 0,
        .comp = {
            { 0, 3, 1, 0, 7 },        /* A */
            { 0, 3, 2, 0, 7 },        /* B */
            { 0, 3, 3, 0, 7 },        /* G */
            { 0, 3, 4, 0, 7 },        /* R */
        },
        .flags = PIX_FMT_RGB,
    },
    [PIX_FMT_BGRA] = {
        .name = "bgra",
        .nb_components = 4,
        .log2_chroma_w = 0,
        .log2_chroma_h = 0,
        .comp = {
            { 0, 3, 1, 0, 7 },        /* B */
            { 0, 3, 2, 0, 7 },        /* G */
            { 0, 3, 3, 0, 7 },        /* R */
            { 0, 3, 4, 0, 7 },        /* A */
        },
        .flags = PIX_FMT_RGB,
    },
    [PIX_FMT_0RGB] = {
        .name = "0rgb",
        .nb_components= 3,
        .log2_chroma_w= 0,
        .log2_chroma_h= 0,
        .comp = {
            {0,3,2,0,7},        /* R */
            {0,3,3,0,7},        /* G */
            {0,3,4,0,7},        /* B */
        },
        .flags = PIX_FMT_RGB,
    },
    [PIX_FMT_RGB0] = {
        .name = "rgb0",
        .nb_components= 3,
        .log2_chroma_w= 0,
        .log2_chroma_h= 0,
        .comp = {
            {0,3,1,0,7},        /* R */
            {0,3,2,0,7},        /* G */
            {0,3,3,0,7},        /* B */
            {0,3,4,0,7},        /* A */
        },
        .flags = PIX_FMT_RGB,
    },
    [PIX_FMT_0BGR] = {
        .name = "0bgr",
        .nb_components= 3,
        .log2_chroma_w= 0,
        .log2_chroma_h= 0,
        .comp = {
            {0,3,2,0,7},        /* B */
            {0,3,3,0,7},        /* G */
            {0,3,4,0,7},        /* R */
        },
        .flags = PIX_FMT_RGB,
    },
    [PIX_FMT_BGR0] = {
        .name = "bgr0",
        .nb_components= 3,
        .log2_chroma_w= 0,
        .log2_chroma_h= 0,
        .comp = {
            {0,3,1,0,7},        /* B */
            {0,3,2,0,7},        /* G */
            {0,3,3,0,7},        /* R */
            {0,3,4,0,7},        /* A */
        },
        .flags = PIX_FMT_RGB,
    },
    [PIX_FMT_GRAY16BE] = {
        .name = "gray16be",
        .nb_components = 1,
        .log2_chroma_w = 0,
        .log2_chroma_h = 0,
        .comp = {
            { 0, 1, 1, 0, 15 },       /* Y */
        },
        .flags = PIX_FMT_BE,
    },
    [PIX_FMT_GRAY16LE] = {
        .name = "gray16le",
        .nb_components = 1,
        .log2_chroma_w = 0,
        .log2_chroma_h = 0,
        .comp = {
            { 0, 1, 1, 0, 15 },       /* Y */
        },
    },
    [PIX_FMT_YUV440P] = {
        .name = "yuv440p",
        .nb_components = 3,
        .log2_chroma_w = 0,
        .log2_chroma_h = 1,
        .comp = {
            { 0, 0, 1, 0, 7 },        /* Y */
            { 1, 0, 1, 0, 7 },        /* U */
            { 2, 0, 1, 0, 7 },        /* V */
        },
        .flags = PIX_FMT_PLANAR,
    },
    [PIX_FMT_YUVJ440P] = {
        .name = "yuvj440p",
        .nb_components = 3,
        .log2_chroma_w = 0,
        .log2_chroma_h = 1,
        .comp = {
            { 0, 0, 1, 0, 7 },        /* Y */
            { 1, 0, 1, 0, 7 },        /* U */
            { 2, 0, 1, 0, 7 },        /* V */
        },
        .flags = PIX_FMT_PLANAR,
    },
    [PIX_FMT_YUVA420P] = {
        .name = "yuva420p",
        .nb_components = 4,
        .log2_chroma_w = 1,
        .log2_chroma_h = 1,
        .comp = {
            { 0, 0, 1, 0, 7 },        /* Y */
            { 1, 0, 1, 0, 7 },        /* U */
            { 2, 0, 1, 0, 7 },        /* V */
            { 3, 0, 1, 0, 7 },        /* A */
        },
        .flags = PIX_FMT_PLANAR,
    },
    [PIX_FMT_VDPAU_H264] = {
        .name = "vdpau_h264",
        .log2_chroma_w = 1,
        .log2_chroma_h = 1,
        .flags = PIX_FMT_HWACCEL,
    },
    [PIX_FMT_VDPAU_MPEG1] = {
        .name = "vdpau_mpeg1",
        .log2_chroma_w = 1,
        .log2_chroma_h = 1,
        .flags = PIX_FMT_HWACCEL,
    },
    [PIX_FMT_VDPAU_MPEG2] = {
        .name = "vdpau_mpeg2",
        .log2_chroma_w = 1,
        .log2_chroma_h = 1,
        .flags = PIX_FMT_HWACCEL,
    },
    [PIX_FMT_VDPAU_WMV3] = {
        .name = "vdpau_wmv3",
        .log2_chroma_w = 1,
        .log2_chroma_h = 1,
        .flags = PIX_FMT_HWACCEL,
    },
    [PIX_FMT_VDPAU_VC1] = {
        .name = "vdpau_vc1",
        .log2_chroma_w = 1,
        .log2_chroma_h = 1,
        .flags = PIX_FMT_HWACCEL,
    },
    [PIX_FMT_VDPAU_MPEG4] = {
        .name = "vdpau_mpeg4",
        .log2_chroma_w = 1,
        .log2_chroma_h = 1,
        .flags = PIX_FMT_HWACCEL,
    },
    [PIX_FMT_RGB48BE] = {
        .name = "rgb48be",
        .nb_components = 3,
        .log2_chroma_w = 0,
        .log2_chroma_h = 0,
        .comp = {
            { 0, 5, 1, 0, 15 },       /* R */
            { 0, 5, 3, 0, 15 },       /* G */
            { 0, 5, 5, 0, 15 },       /* B */
        },
        .flags = PIX_FMT_RGB | PIX_FMT_BE,
    },
    [PIX_FMT_RGB48LE] = {
        .name = "rgb48le",
        .nb_components = 3,
        .log2_chroma_w = 0,
        .log2_chroma_h = 0,
        .comp = {
            { 0, 5, 1, 0, 15 },       /* R */
            { 0, 5, 3, 0, 15 },       /* G */
            { 0, 5, 5, 0, 15 },       /* B */
        },
        .flags = PIX_FMT_RGB,
    },
    [PIX_FMT_RGBA64BE] = {
        .name = "rgba64be",
        .nb_components= 4,
        .log2_chroma_w= 0,
        .log2_chroma_h= 0,
        .comp = {
            {0,5,1,0,15},       /* R */
            {0,5,3,0,15},       /* G */
            {0,5,5,0,15},       /* B */
            {0,5,7,0,15},       /* A */
        },
        .flags = PIX_FMT_RGB | PIX_FMT_BE,
    },
    [PIX_FMT_RGBA64LE] = {
        .name = "rgba64le",
        .nb_components= 4,
        .log2_chroma_w= 0,
        .log2_chroma_h= 0,
        .comp = {
            {0,5,1,0,15},       /* R */
            {0,5,3,0,15},       /* G */
            {0,5,5,0,15},       /* B */
            {0,5,7,0,15},       /* B */
        },
        .flags = PIX_FMT_RGB,
    },
    [PIX_FMT_RGB565BE] = {
        .name = "rgb565be",
        .nb_components = 3,
        .log2_chroma_w = 0,
        .log2_chroma_h = 0,
        .comp = {
            { 0, 1, 0, 3, 4 },        /* R */
            { 0, 1, 1, 5, 5 },        /* G */
            { 0, 1, 1, 0, 4 },        /* B */
        },
        .flags = PIX_FMT_BE | PIX_FMT_RGB,
    },
    [PIX_FMT_RGB565LE] = {
        .name = "rgb565le",
        .nb_components = 3,
        .log2_chroma_w = 0,
        .log2_chroma_h = 0,
        .comp = {
            { 0, 1, 2, 3, 4 },        /* R */
            { 0, 1, 1, 5, 5 },        /* G */
            { 0, 1, 1, 0, 4 },        /* B */
        },
        .flags = PIX_FMT_RGB,
    },
    [PIX_FMT_RGB555BE] = {
        .name = "rgb555be",
        .nb_components = 3,
        .log2_chroma_w = 0,
        .log2_chroma_h = 0,
        .comp = {
            { 0, 1, 0, 2, 4 },        /* R */
            { 0, 1, 1, 5, 4 },        /* G */
            { 0, 1, 1, 0, 4 },        /* B */
        },
        .flags = PIX_FMT_BE | PIX_FMT_RGB,
    },
    [PIX_FMT_RGB555LE] = {
        .name = "rgb555le",
        .nb_components = 3,
        .log2_chroma_w = 0,
        .log2_chroma_h = 0,
        .comp = {
            { 0, 1, 2, 2, 4 },        /* R */
            { 0, 1, 1, 5, 4 },        /* G */
            { 0, 1, 1, 0, 4 },        /* B */
        },
        .flags = PIX_FMT_RGB,
    },
    [PIX_FMT_RGB444BE] = {
        .name = "rgb444be",
        .nb_components = 3,
        .log2_chroma_w = 0,
        .log2_chroma_h = 0,
        .comp = {
            { 0, 1, 0, 0, 3 },        /* R */
            { 0, 1, 1, 4, 3 },        /* G */
            { 0, 1, 1, 0, 3 },        /* B */
        },
        .flags = PIX_FMT_BE | PIX_FMT_RGB,
    },
    [PIX_FMT_RGB444LE] = {
        .name = "rgb444le",
        .nb_components = 3,
        .log2_chroma_w = 0,
        .log2_chroma_h = 0,
        .comp = {
            { 0, 1, 2, 0, 3 },        /* R */
            { 0, 1, 1, 4, 3 },        /* G */
            { 0, 1, 1, 0, 3 },        /* B */
        },
        .flags = PIX_FMT_RGB,
    },
    [PIX_FMT_BGR48BE] = {
        .name = "bgr48be",
        .nb_components = 3,
        .log2_chroma_w = 0,
        .log2_chroma_h = 0,
        .comp = {
            { 0, 5, 1, 0, 15 },       /* B */
            { 0, 5, 3, 0, 15 },       /* G */
            { 0, 5, 5, 0, 15 },       /* R */
        },
        .flags = PIX_FMT_BE | PIX_FMT_RGB,
    },
    [PIX_FMT_BGR48LE] = {
        .name = "bgr48le",
        .nb_components = 3,
        .log2_chroma_w = 0,
        .log2_chroma_h = 0,
        .comp = {
            { 0, 5, 1, 0, 15 },       /* B */
            { 0, 5, 3, 0, 15 },       /* G */
            { 0, 5, 5, 0, 15 },       /* R */
        },
        .flags = PIX_FMT_RGB,
    },
    [PIX_FMT_BGRA64BE] = {
        .name = "bgra64be",
        .nb_components= 4,
        .log2_chroma_w= 0,
        .log2_chroma_h= 0,
        .comp = {
            {0,5,1,0,15},       /* B */
            {0,5,3,0,15},       /* G */
            {0,5,5,0,15},       /* R */
            {0,5,7,0,15},       /* A */
        },
        .flags = PIX_FMT_BE,
    },
    [PIX_FMT_BGRA64LE] = {
        .name = "bgra64le",
        .nb_components= 4,
        .log2_chroma_w= 0,
        .log2_chroma_h= 0,
        .comp = {
            {0,5,1,0,15},       /* B */
            {0,5,3,0,15},       /* G */
            {0,5,5,0,15},       /* R */
            {0,5,7,0,15},       /* A */
        },
    },
    [PIX_FMT_BGR565BE] = {
        .name = "bgr565be",
        .nb_components = 3,
        .log2_chroma_w = 0,
        .log2_chroma_h = 0,
        .comp = {
            { 0, 1, 0, 3, 4 },        /* B */
            { 0, 1, 1, 5, 5 },        /* G */
            { 0, 1, 1, 0, 4 },        /* R */
        },
        .flags = PIX_FMT_BE | PIX_FMT_RGB,
    },
    [PIX_FMT_BGR565LE] = {
        .name = "bgr565le",
        .nb_components = 3,
        .log2_chroma_w = 0,
        .log2_chroma_h = 0,
        .comp = {
            { 0, 1, 2, 3, 4 },        /* B */
            { 0, 1, 1, 5, 5 },        /* G */
            { 0, 1, 1, 0, 4 },        /* R */
        },
        .flags = PIX_FMT_RGB,
    },
    [PIX_FMT_BGR555BE] = {
        .name = "bgr555be",
        .nb_components = 3,
        .log2_chroma_w = 0,
        .log2_chroma_h = 0,
        .comp = {
            { 0, 1, 0, 2, 4 },       /* B */
            { 0, 1, 1, 5, 4 },       /* G */
            { 0, 1, 1, 0, 4 },       /* R */
        },
        .flags = PIX_FMT_BE | PIX_FMT_RGB,
     },
    [PIX_FMT_BGR555LE] = {
        .name = "bgr555le",
        .nb_components = 3,
        .log2_chroma_w = 0,
        .log2_chroma_h = 0,
        .comp = {
            { 0, 1, 2, 2, 4 },        /* B */
            { 0, 1, 1, 5, 4 },        /* G */
            { 0, 1, 1, 0, 4 },        /* R */
        },
        .flags = PIX_FMT_RGB,
    },
    [PIX_FMT_BGR444BE] = {
        .name = "bgr444be",
        .nb_components = 3,
        .log2_chroma_w = 0,
        .log2_chroma_h = 0,
        .comp = {
            { 0, 1, 0, 0, 3 },       /* B */
            { 0, 1, 1, 4, 3 },       /* G */
            { 0, 1, 1, 0, 3 },       /* R */
        },
        .flags = PIX_FMT_BE | PIX_FMT_RGB,
     },
    [PIX_FMT_BGR444LE] = {
        .name = "bgr444le",
        .nb_components = 3,
        .log2_chroma_w = 0,
        .log2_chroma_h = 0,
        .comp = {
            { 0, 1, 2, 0, 3 },        /* B */
            { 0, 1, 1, 4, 3 },        /* G */
            { 0, 1, 1, 0, 3 },        /* R */
        },
        .flags = PIX_FMT_RGB,
    },
    [PIX_FMT_VAAPI_MOCO] = {
        .name = "vaapi_moco",
        .log2_chroma_w = 1,
        .log2_chroma_h = 1,
        .flags = PIX_FMT_HWACCEL,
    },
    [PIX_FMT_VAAPI_IDCT] = {
        .name = "vaapi_idct",
        .log2_chroma_w = 1,
        .log2_chroma_h = 1,
        .flags = PIX_FMT_HWACCEL,
    },
    [PIX_FMT_VAAPI_VLD] = {
        .name = "vaapi_vld",
        .log2_chroma_w = 1,
        .log2_chroma_h = 1,
        .flags = PIX_FMT_HWACCEL,
    },
    [PIX_FMT_VDA_VLD] = {
        .name = "vda_vld",
        .log2_chroma_w = 1,
        .log2_chroma_h = 1,
        .flags = PIX_FMT_HWACCEL,
    },
    [PIX_FMT_YUV420P9LE] = {
        .name = "yuv420p9le",
        .nb_components = 3,
        .log2_chroma_w = 1,
        .log2_chroma_h = 1,
        .comp = {
            { 0, 1, 1, 0, 8 },        /* Y */
            { 1, 1, 1, 0, 8 },        /* U */
            { 2, 1, 1, 0, 8 },        /* V */
        },
        .flags = PIX_FMT_PLANAR,
    },
    [PIX_FMT_YUV420P9BE] = {
        .name = "yuv420p9be",
        .nb_components = 3,
        .log2_chroma_w = 1,
        .log2_chroma_h = 1,
        .comp = {
            { 0, 1, 1, 0, 8 },        /* Y */
            { 1, 1, 1, 0, 8 },        /* U */
            { 2, 1, 1, 0, 8 },        /* V */
        },
        .flags = PIX_FMT_BE | PIX_FMT_PLANAR,
    },
    [PIX_FMT_YUV420P10LE] = {
        .name = "yuv420p10le",
        .nb_components = 3,
        .log2_chroma_w = 1,
        .log2_chroma_h = 1,
        .comp = {
            { 0, 1, 1, 0, 9 },        /* Y */
            { 1, 1, 1, 0, 9 },        /* U */
            { 2, 1, 1, 0, 9 },        /* V */
        },
        .flags = PIX_FMT_PLANAR,
    },
    [PIX_FMT_YUV420P10BE] = {
        .name = "yuv420p10be",
        .nb_components = 3,
        .log2_chroma_w = 1,
        .log2_chroma_h = 1,
        .comp = {
            { 0, 1, 1, 0, 9 },        /* Y */
            { 1, 1, 1, 0, 9 },        /* U */
            { 2, 1, 1, 0, 9 },        /* V */
        },
        .flags = PIX_FMT_BE | PIX_FMT_PLANAR,
    },
    [PIX_FMT_YUV420P16LE] = {
        .name = "yuv420p16le",
        .nb_components = 3,
        .log2_chroma_w = 1,
        .log2_chroma_h = 1,
        .comp = {
            { 0, 1, 1, 0, 15 },        /* Y */
            { 1, 1, 1, 0, 15 },        /* U */
            { 2, 1, 1, 0, 15 },        /* V */
        },
        .flags = PIX_FMT_PLANAR,
    },
    [PIX_FMT_YUV420P16BE] = {
        .name = "yuv420p16be",
        .nb_components = 3,
        .log2_chroma_w = 1,
        .log2_chroma_h = 1,
        .comp = {
            { 0, 1, 1, 0, 15 },        /* Y */
            { 1, 1, 1, 0, 15 },        /* U */
            { 2, 1, 1, 0, 15 },        /* V */
        },
        .flags = PIX_FMT_BE | PIX_FMT_PLANAR,
    },
    [PIX_FMT_YUV422P9LE] = {
        .name = "yuv422p9le",
        .nb_components = 3,
        .log2_chroma_w = 1,
        .log2_chroma_h = 0,
        .comp = {
            { 0, 1, 1, 0, 8 },        /* Y */
            { 1, 1, 1, 0, 8 },        /* U */
            { 2, 1, 1, 0, 8 },        /* V */
        },
        .flags = PIX_FMT_PLANAR,
    },
    [PIX_FMT_YUV422P9BE] = {
        .name = "yuv422p9be",
        .nb_components = 3,
        .log2_chroma_w = 1,
        .log2_chroma_h = 0,
        .comp = {
            {0,1,1,0,8},        /* Y */
            {1,1,1,0,8},        /* U */
            {2,1,1,0,8},        /* V */
        },
        .flags = PIX_FMT_BE | PIX_FMT_PLANAR,
    },
    [PIX_FMT_YUV422P10LE] = {
        .name = "yuv422p10le",
        .nb_components = 3,
        .log2_chroma_w = 1,
        .log2_chroma_h = 0,
        .comp = {
            { 0, 1, 1, 0, 9 },        /* Y */
            { 1, 1, 1, 0, 9 },        /* U */
            { 2, 1, 1, 0, 9 },        /* V */
        },
        .flags = PIX_FMT_PLANAR,
    },
    [PIX_FMT_YUV422P10BE] = {
        .name = "yuv422p10be",
        .nb_components = 3,
        .log2_chroma_w = 1,
        .log2_chroma_h = 0,
        .comp = {
            { 0, 1, 1, 0, 9 },        /* Y */
            { 1, 1, 1, 0, 9 },        /* U */
            { 2, 1, 1, 0, 9 },        /* V */
        },
        .flags = PIX_FMT_BE | PIX_FMT_PLANAR,
    },
    [PIX_FMT_YUV422P16LE] = {
        .name = "yuv422p16le",
        .nb_components = 3,
        .log2_chroma_w = 1,
        .log2_chroma_h = 0,
        .comp = {
            { 0, 1, 1, 0, 15 },        /* Y */
            { 1, 1, 1, 0, 15 },        /* U */
            { 2, 1, 1, 0, 15 },        /* V */
        },
        .flags = PIX_FMT_PLANAR,
    },
    [PIX_FMT_YUV422P16BE] = {
        .name = "yuv422p16be",
        .nb_components = 3,
        .log2_chroma_w = 1,
        .log2_chroma_h = 0,
        .comp = {
            { 0, 1, 1, 0, 15 },        /* Y */
            { 1, 1, 1, 0, 15 },        /* U */
            { 2, 1, 1, 0, 15 },        /* V */
        },
        .flags = PIX_FMT_BE | PIX_FMT_PLANAR,
    },
    [PIX_FMT_YUV444P16LE] = {
        .name = "yuv444p16le",
        .nb_components = 3,
        .log2_chroma_w = 0,
        .log2_chroma_h = 0,
        .comp = {
            { 0, 1, 1, 0, 15 },        /* Y */
            { 1, 1, 1, 0, 15 },        /* U */
            { 2, 1, 1, 0, 15 },        /* V */
        },
        .flags = PIX_FMT_PLANAR,
    },
    [PIX_FMT_YUV444P16BE] = {
        .name = "yuv444p16be",
        .nb_components = 3,
        .log2_chroma_w = 0,
        .log2_chroma_h = 0,
        .comp = {
            { 0, 1, 1, 0, 15 },        /* Y */
            { 1, 1, 1, 0, 15 },        /* U */
            { 2, 1, 1, 0, 15 },        /* V */
        },
        .flags = PIX_FMT_BE | PIX_FMT_PLANAR,
    },
    [PIX_FMT_YUV444P10LE] = {
        .name = "yuv444p10le",
        .nb_components = 3,
        .log2_chroma_w = 0,
        .log2_chroma_h = 0,
        .comp = {
            { 0, 1, 1, 0, 9 },        /* Y */
            { 1, 1, 1, 0, 9 },        /* U */
            { 2, 1, 1, 0, 9 },        /* V */
        },
        .flags = PIX_FMT_PLANAR,
    },
    [PIX_FMT_YUV444P10BE] = {
        .name = "yuv444p10be",
        .nb_components = 3,
        .log2_chroma_w = 0,
        .log2_chroma_h = 0,
        .comp = {
            { 0, 1, 1, 0, 9 },        /* Y */
            { 1, 1, 1, 0, 9 },        /* U */
            { 2, 1, 1, 0, 9 },        /* V */
        },
        .flags = PIX_FMT_BE | PIX_FMT_PLANAR,
    },
    [PIX_FMT_YUV444P9LE] = {
        .name = "yuv444p9le",
        .nb_components = 3,
        .log2_chroma_w = 0,
        .log2_chroma_h = 0,
        .comp = {
            { 0, 1, 1, 0, 8 },        /* Y */
            { 1, 1, 1, 0, 8 },        /* U */
            { 2, 1, 1, 0, 8 },        /* V */
        },
        .flags = PIX_FMT_PLANAR,
    },
    [PIX_FMT_YUV444P9BE] = {
        .name = "yuv444p9be",
        .nb_components = 3,
        .log2_chroma_w = 0,
        .log2_chroma_h = 0,
        .comp = {
            { 0, 1, 1, 0, 8 },        /* Y */
            { 1, 1, 1, 0, 8 },        /* U */
            { 2, 1, 1, 0, 8 },        /* V */
        },
        .flags = PIX_FMT_BE | PIX_FMT_PLANAR,
    },
    [PIX_FMT_DXVA2_VLD] = {
        .name = "dxva2_vld",
        .log2_chroma_w = 1,
        .log2_chroma_h = 1,
        .flags = PIX_FMT_HWACCEL,
    },
<<<<<<< HEAD
    [PIX_FMT_VDA_VLD] = {
        .name = "vda_vld",
        .log2_chroma_w = 1,
        .log2_chroma_h = 1,
        .flags = PIX_FMT_HWACCEL,
    },
    [PIX_FMT_GRAY8A] = {
        .name = "gray8a",
        .nb_components= 2,
=======
    [PIX_FMT_Y400A] = {
        .name = "y400a",
        .nb_components = 2,
>>>>>>> dc6d0430
        .comp = {
            { 0, 1, 1, 0, 7 },        /* Y */
            { 0, 1, 2, 0, 7 },        /* A */
        },
    },
    [PIX_FMT_GBR24P] = {
        .name = "gbr24p",
        .nb_components= 3,
        .comp = {
            {1,0,1,0,7},        /* B */
            {0,0,1,0,7},        /* G */
            {2,0,1,0,7},        /* R */
        },
        .flags = PIX_FMT_PLANAR | PIX_FMT_RGB,
    },
    [PIX_FMT_GBRP] = {
        .name = "gbrp",
        .nb_components = 3,
        .log2_chroma_w = 0,
        .log2_chroma_h = 0,
        .comp = {
            { 0, 0, 1, 0, 7 },        /* G */
            { 1, 0, 1, 0, 7 },        /* B */
            { 2, 0, 1, 0, 7 },        /* R */
        },
        .flags = PIX_FMT_PLANAR | PIX_FMT_RGB,
    },
    [PIX_FMT_GBRP9LE] = {
        .name = "gbrp9le",
        .nb_components = 3,
        .log2_chroma_w = 0,
        .log2_chroma_h = 0,
        .comp = {
            { 0, 1, 1, 0, 8 },        /* G */
            { 1, 1, 1, 0, 8 },        /* B */
            { 2, 1, 1, 0, 8 },        /* R */
        },
        .flags = PIX_FMT_PLANAR | PIX_FMT_RGB,
    },
    [PIX_FMT_GBRP9BE] = {
        .name = "gbrp9be",
        .nb_components = 3,
        .log2_chroma_w = 0,
        .log2_chroma_h = 0,
        .comp = {
            { 0, 1, 1, 0, 8 },        /* G */
            { 1, 1, 1, 0, 8 },        /* B */
            { 2, 1, 1, 0, 8 },        /* R */
        },
        .flags = PIX_FMT_BE | PIX_FMT_PLANAR | PIX_FMT_RGB,
    },
    [PIX_FMT_GBRP10LE] = {
        .name = "gbrp10le",
        .nb_components = 3,
        .log2_chroma_w = 0,
        .log2_chroma_h = 0,
        .comp = {
            { 0, 1, 1, 0, 9 },        /* G */
            { 1, 1, 1, 0, 9 },        /* B */
            { 2, 1, 1, 0, 9 },        /* R */
        },
        .flags = PIX_FMT_PLANAR | PIX_FMT_RGB,
    },
    [PIX_FMT_GBRP10BE] = {
        .name = "gbrp10be",
        .nb_components = 3,
        .log2_chroma_w = 0,
        .log2_chroma_h = 0,
        .comp = {
            { 0, 1, 1, 0, 9 },        /* G */
            { 1, 1, 1, 0, 9 },        /* B */
            { 2, 1, 1, 0, 9 },        /* R */
        },
        .flags = PIX_FMT_BE | PIX_FMT_PLANAR | PIX_FMT_RGB,
    },
    [PIX_FMT_GBRP16LE] = {
        .name = "gbrp16le",
        .nb_components = 3,
        .log2_chroma_w = 0,
        .log2_chroma_h = 0,
        .comp = {
            { 0, 1, 1, 0, 15 },       /* G */
            { 1, 1, 1, 0, 15 },       /* B */
            { 2, 1, 1, 0, 15 },       /* R */
        },
        .flags = PIX_FMT_PLANAR | PIX_FMT_RGB,
    },
    [PIX_FMT_GBRP16BE] = {
        .name = "gbrp16be",
        .nb_components = 3,
        .log2_chroma_w = 0,
        .log2_chroma_h = 0,
        .comp = {
            { 0, 1, 1, 0, 15 },       /* G */
            { 1, 1, 1, 0, 15 },       /* B */
            { 2, 1, 1, 0, 15 },       /* R */
        },
        .flags = PIX_FMT_BE | PIX_FMT_PLANAR | PIX_FMT_RGB,
    },
};

static enum PixelFormat get_pix_fmt_internal(const char *name)
{
    enum PixelFormat pix_fmt;

    for (pix_fmt = 0; pix_fmt < PIX_FMT_NB; pix_fmt++)
        if (av_pix_fmt_descriptors[pix_fmt].name &&
            !strcmp(av_pix_fmt_descriptors[pix_fmt].name, name))
            return pix_fmt;

    return PIX_FMT_NONE;
}

const char *av_get_pix_fmt_name(enum PixelFormat pix_fmt)
{
    return (unsigned)pix_fmt < PIX_FMT_NB ?
        av_pix_fmt_descriptors[pix_fmt].name : NULL;
}

#if HAVE_BIGENDIAN
#   define X_NE(be, le) be
#else
#   define X_NE(be, le) le
#endif

enum PixelFormat av_get_pix_fmt(const char *name)
{
    enum PixelFormat pix_fmt;

    if (!strcmp(name, "rgb32"))
        name = X_NE("argb", "bgra");
    else if (!strcmp(name, "bgr32"))
        name = X_NE("abgr", "rgba");

    pix_fmt = get_pix_fmt_internal(name);
    if (pix_fmt == PIX_FMT_NONE) {
        char name2[32];

        snprintf(name2, sizeof(name2), "%s%s", name, X_NE("be", "le"));
        pix_fmt = get_pix_fmt_internal(name2);
    }
    return pix_fmt;
}

int av_get_bits_per_pixel(const AVPixFmtDescriptor *pixdesc)
{
    int c, bits = 0;
    int log2_pixels = pixdesc->log2_chroma_w + pixdesc->log2_chroma_h;

    for (c = 0; c < pixdesc->nb_components; c++) {
        int s = c == 1 || c == 2 ? 0 : log2_pixels;
        bits += (pixdesc->comp[c].depth_minus1 + 1) << s;
    }

    return bits >> log2_pixels;
}

char *av_get_pix_fmt_string (char *buf, int buf_size, enum PixelFormat pix_fmt)
{
    /* print header */
    if (pix_fmt < 0) {
       snprintf (buf, buf_size, "name" " nb_components" " nb_bits");
    } else {
        const AVPixFmtDescriptor *pixdesc = &av_pix_fmt_descriptors[pix_fmt];
        snprintf(buf, buf_size, "%-11s %7d %10d", pixdesc->name,
                 pixdesc->nb_components, av_get_bits_per_pixel(pixdesc));
    }

    return buf;
}<|MERGE_RESOLUTION|>--- conflicted
+++ resolved
@@ -1096,7 +1096,6 @@
         .log2_chroma_h = 1,
         .flags = PIX_FMT_HWACCEL,
     },
-<<<<<<< HEAD
     [PIX_FMT_VDA_VLD] = {
         .name = "vda_vld",
         .log2_chroma_w = 1,
@@ -1105,12 +1104,7 @@
     },
     [PIX_FMT_GRAY8A] = {
         .name = "gray8a",
-        .nb_components= 2,
-=======
-    [PIX_FMT_Y400A] = {
-        .name = "y400a",
         .nb_components = 2,
->>>>>>> dc6d0430
         .comp = {
             { 0, 1, 1, 0, 7 },        /* Y */
             { 0, 1, 2, 0, 7 },        /* A */
