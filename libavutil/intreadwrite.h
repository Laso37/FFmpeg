--- conflicted
+++ resolved
@@ -242,13 +242,8 @@
       ((const uint8_t*)(x))[1])
 #endif
 #ifndef AV_WB16
-<<<<<<< HEAD
-#   define AV_WB16(p, darg) do {                \
-        unsigned d = (darg);                    \
-=======
 #   define AV_WB16(p, val) do {                 \
-        uint16_t d = val;                       \
->>>>>>> 230b1c07
+        uint16_t d = (val);                     \
         ((uint8_t*)(p))[1] = (d);               \
         ((uint8_t*)(p))[0] = (d)>>8;            \
     } while(0)
@@ -260,13 +255,8 @@
       ((const uint8_t*)(x))[0])
 #endif
 #ifndef AV_WL16
-<<<<<<< HEAD
-#   define AV_WL16(p, darg) do {                \
-        unsigned d = (darg);                    \
-=======
 #   define AV_WL16(p, val) do {                 \
-        uint16_t d = val;                       \
->>>>>>> 230b1c07
+        uint16_t d = (val);                     \
         ((uint8_t*)(p))[0] = (d);               \
         ((uint8_t*)(p))[1] = (d)>>8;            \
     } while(0)
@@ -280,13 +270,8 @@
                 ((const uint8_t*)(x))[3])
 #endif
 #ifndef AV_WB32
-<<<<<<< HEAD
-#   define AV_WB32(p, darg) do {                \
-        unsigned d = (darg);                    \
-=======
 #   define AV_WB32(p, val) do {                 \
-        uint32_t d = val;                       \
->>>>>>> 230b1c07
+        uint32_t d = (val);                     \
         ((uint8_t*)(p))[3] = (d);               \
         ((uint8_t*)(p))[2] = (d)>>8;            \
         ((uint8_t*)(p))[1] = (d)>>16;           \
@@ -302,13 +287,8 @@
                 ((const uint8_t*)(x))[0])
 #endif
 #ifndef AV_WL32
-<<<<<<< HEAD
-#   define AV_WL32(p, darg) do {                \
-        unsigned d = (darg);                    \
-=======
 #   define AV_WL32(p, val) do {                 \
-        uint32_t d = val;                       \
->>>>>>> 230b1c07
+        uint32_t d = (val);                     \
         ((uint8_t*)(p))[0] = (d);               \
         ((uint8_t*)(p))[1] = (d)>>8;            \
         ((uint8_t*)(p))[2] = (d)>>16;           \
@@ -328,13 +308,8 @@
       (uint64_t)((const uint8_t*)(x))[7])
 #endif
 #ifndef AV_WB64
-<<<<<<< HEAD
-#   define AV_WB64(p, darg) do {                \
-        uint64_t d = (darg);                    \
-=======
 #   define AV_WB64(p, val) do {                 \
-        uint64_t d = val;                       \
->>>>>>> 230b1c07
+        uint64_t d = (val);                     \
         ((uint8_t*)(p))[7] = (d);               \
         ((uint8_t*)(p))[6] = (d)>>8;            \
         ((uint8_t*)(p))[5] = (d)>>16;           \
@@ -358,13 +333,8 @@
       (uint64_t)((const uint8_t*)(x))[0])
 #endif
 #ifndef AV_WL64
-<<<<<<< HEAD
-#   define AV_WL64(p, darg) do {                \
-        uint64_t d = (darg);                    \
-=======
 #   define AV_WL64(p, val) do {                 \
-        uint64_t d = val;                       \
->>>>>>> 230b1c07
+        uint64_t d = (val);                     \
         ((uint8_t*)(p))[0] = (d);               \
         ((uint8_t*)(p))[1] = (d)>>8;            \
         ((uint8_t*)(p))[2] = (d)>>16;           \
