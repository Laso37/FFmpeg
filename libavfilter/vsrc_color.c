--- conflicted
+++ resolved
@@ -75,26 +75,7 @@
 
 static int query_formats(AVFilterContext *ctx)
 {
-<<<<<<< HEAD
-    avfilter_set_common_pixel_formats(ctx, ff_draw_supported_pixel_formats(0));
-=======
-    static const enum PixelFormat pix_fmts[] = {
-        PIX_FMT_ARGB,         PIX_FMT_RGBA,
-        PIX_FMT_ABGR,         PIX_FMT_BGRA,
-        PIX_FMT_RGB24,        PIX_FMT_BGR24,
-
-        PIX_FMT_YUV444P,      PIX_FMT_YUV422P,
-        PIX_FMT_YUV420P,      PIX_FMT_YUV411P,
-        PIX_FMT_YUV410P,      PIX_FMT_YUV440P,
-        PIX_FMT_YUVJ444P,     PIX_FMT_YUVJ422P,
-        PIX_FMT_YUVJ420P,     PIX_FMT_YUVJ440P,
-        PIX_FMT_YUVA420P,
-
-        PIX_FMT_NONE
-    };
-
-    ff_set_common_formats(ctx, ff_make_format_list(pix_fmts));
->>>>>>> ecf79c4d
+    ff_set_common_formats(ctx, ff_draw_supported_pixel_formats(0));
     return 0;
 }
 
@@ -129,14 +110,8 @@
     picref->pts = color->pts++;
     picref->pos = -1;
 
-<<<<<<< HEAD
-    avfilter_start_frame(link, avfilter_ref_buffer(picref, ~0));
+    ff_start_frame(link, avfilter_ref_buffer(picref, ~0));
     ff_fill_rectangle(&color->draw, &color->color, picref->data, picref->linesize,
-=======
-    ff_start_frame(link, avfilter_ref_buffer(picref, ~0));
-    ff_draw_rectangle(picref->data, picref->linesize,
-                      color->line, color->line_step, color->hsub, color->vsub,
->>>>>>> ecf79c4d
                       0, 0, color->w, color->h);
     ff_draw_slice(link, 0, color->h, 1);
     ff_end_frame(link);
