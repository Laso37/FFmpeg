/*
 * This file is part of FFmpeg.
 *
 * FFmpeg is free software; you can redistribute it and/or
 * modify it under the terms of the GNU Lesser General Public
 * License as published by the Free Software Foundation; either
 * version 2.1 of the License, or (at your option) any later version.
 *
 * FFmpeg is distributed in the hope that it will be useful,
 * but WITHOUT ANY WARRANTY; without even the implied warranty of
 * MERCHANTABILITY or FITNESS FOR A PARTICULAR PURPOSE.  See the GNU
 * Lesser General Public License for more details.
 *
 * You should have received a copy of the GNU Lesser General Public
 * License along with FFmpeg; if not, write to the Free Software
 * Foundation, Inc., 51 Franklin Street, Fifth Floor, Boston, MA 02110-1301 USA
 */

/**
 * @file
 * copy video filter
 */

#include "libavutil/imgutils.h"
#include "libavutil/internal.h"
#include "avfilter.h"
#include "internal.h"
#include "video.h"

static int filter_frame(AVFilterLink *inlink, AVFrame *in)
{
    AVFilterLink *outlink = inlink->dst->outputs[0];
    AVFrame *out = ff_get_video_buffer(outlink, in->width, in->height);

    if (!out) {
        av_frame_free(&in);
        return AVERROR(ENOMEM);
    }
    av_frame_copy_props(out, in);
<<<<<<< HEAD
    av_image_copy(out->data, out->linesize, (const uint8_t**) in->data, in->linesize,
                  in->format, in->width, in->height);

=======
    av_frame_copy(out, in);
>>>>>>> 30517a9f
    av_frame_free(&in);
    return ff_filter_frame(outlink, out);
}

static const AVFilterPad avfilter_vf_copy_inputs[] = {
    {
        .name         = "default",
        .type         = AVMEDIA_TYPE_VIDEO,
        .filter_frame = filter_frame,
    },
    { NULL }
};

static const AVFilterPad avfilter_vf_copy_outputs[] = {
    {
        .name = "default",
        .type = AVMEDIA_TYPE_VIDEO,
    },
    { NULL }
};

AVFilter ff_vf_copy = {
    .name        = "copy",
    .description = NULL_IF_CONFIG_SMALL("Copy the input video unchanged to the output."),
    .inputs      = avfilter_vf_copy_inputs,
    .outputs     = avfilter_vf_copy_outputs,
};<|MERGE_RESOLUTION|>--- conflicted
+++ resolved
@@ -37,13 +37,7 @@
         return AVERROR(ENOMEM);
     }
     av_frame_copy_props(out, in);
-<<<<<<< HEAD
-    av_image_copy(out->data, out->linesize, (const uint8_t**) in->data, in->linesize,
-                  in->format, in->width, in->height);
-
-=======
     av_frame_copy(out, in);
->>>>>>> 30517a9f
     av_frame_free(&in);
     return ff_filter_frame(outlink, out);
 }
